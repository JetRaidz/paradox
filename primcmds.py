--- conflicted
+++ resolved
@@ -103,19 +103,10 @@
 #Bot admin commands
 @prim_cmd("restart", "admin")
 @require_perm("Master")
-<<<<<<< HEAD
+
 async def prim_cmd_restart(message, cargs, client, conf, botdata):
     await reply(client, message, os.system('./Nanny/scripts/redeploy.sh'))
 
-=======
-async def prim_cmd_restart(message, cargs, client, conf, userdata):
-    await reply(client, message, os.system('./run.sh'))
-
-@prim_cmd("prestart", "admin")
-@require_perm("Master")
-async def prim_cmd_prestart(message, cargs, client, conf, userdata):
-    await reply(client, message, os.system('./pullrun.sh'))
->>>>>>> 41814f0b
 
 @prim_cmd("masters", "admin", "Modify or check the bot masters", "Usage: masters [list] | [+/add | -/remove] <userid/mention>\n\nAdds or removes a bot master by id or mention, or lists all current masters.")
 @require_perm("Master")
@@ -246,26 +237,17 @@
 
 #General utility commands
 
-<<<<<<< HEAD
-@prim_cmd("about", "general")
+
+@prim_cmd("about", "general", "Provides information about the bot", "Usage: about\n\nSends a message containing about the bot.")
 async def prim_cmd_about(message, cargs, client, conf, botdata):
-=======
-@prim_cmd("about", "general", "Provides information about the bot", "Usage: about\n\nSends a message containing about the bot.")
-async def prim_cmd_about(message, cargs, client, conf, userdata):
->>>>>>> 41814f0b
     await reply(client, message, 'This is a bot created via the collaborative efforts of Retro, Pue, and Loomy.')
     
 @prim_cmd("invite", "general", "Sends the bot's invite link", "Usage: invite\n\nSends the link to invite the bot to your server.")
 async def prim_cmd_about(message, cargs, client, conf, userdata):
     await reply(client, message, 'Here\'s my invite link! \n <https://discordapp.com/api/oauth2/authorize?client_id=401613224694251538&permissions=8&scope=bot>')
 
-<<<<<<< HEAD
-@prim_cmd("ping", "general")
+@prim_cmd("ping", "general", "Checks the bot's latency", "Usage: ping\n\nChecks the response delay of the bot. Usually used to test whether the bot is responsive or not.")
 async def prim_cmd_ping(message, cargs, client, conf, botdata):
-=======
-@prim_cmd("ping", "general", "Checks the bot's latency", "Usage: ping\n\nChecks the response delay of the bot. Usually used to test whether the bot is responsive or not.")
-async def prim_cmd_ping(message, cargs, client, conf, userdata):
->>>>>>> 41814f0b
     sentMessage = await client.send_message(message.channel, 'Beep')
     mainMsg = sentMessage.timestamp
     editedMessage = await client.edit_message(sentMessage,'Boop')
@@ -275,13 +257,6 @@
     latency = str(latency)
     await client.edit_message(sentMessage, 'Ping: '+latency+'ms')
 
-<<<<<<< HEAD
-@prim_cmd("list", "general")
-async def prim_cmd_list(message, cargs, client, conf, botdata):
-   await client.send_message(message.channel, 'Available commands: `about`, `ping`')
-
-=======
->>>>>>> 41814f0b
 @prim_cmd("help", "general", "Provides some detailed help on a command", "Usage: help [command name]\n\nShows detailed help on the requested command, or lists all the commands.")
 async def prim_cmd_help(message, cargs, client, conf, botdata):
     msg = ""
