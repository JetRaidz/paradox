from . import modlog_config
from . import modrole_config
from . import prune_cmd
from . import mute_cmds
<<<<<<< HEAD
from . import blank_cmds
from . import mute_system
=======

from . import blank_cmds
>>>>>>> 79407b60
<|MERGE_RESOLUTION|>--- conflicted
+++ resolved
@@ -2,10 +2,6 @@
 from . import modrole_config
 from . import prune_cmd
 from . import mute_cmds
-<<<<<<< HEAD
-from . import blank_cmds
-from . import mute_system
-=======
 
 from . import blank_cmds
->>>>>>> 79407b60
+from . import mute_system