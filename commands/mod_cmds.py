from paraCH import paraCH
import discord
from datetime import datetime

cmds = paraCH()


class ModEvent:
    """
    TODO: Ticket numbers and stuff.
    """
    actions = {"ban": "User Banned!",
               "multi-ban": "Multiple-User Ban!",
               "kick": "User Kicked!",
               "mute": "User Muted!",
               "softban": "User Softbanned!"}

    def __init__(self, ctx, action, mod, users, reason, timeout=0):
        self.ctx = ctx
        self.action = action
        self.mod = mod
        self.users = users
        self.user_strs = [str(user) for user in users]
        self.timeout = timeout
        self.reason = reason
        self.init_time = datetime.utcnow()
        self.embed = None

    async def embedify(self):
        """
        TODO: timeout in sensible form
        """
        embed = discord.Embed(title=self.actions[self.action], color=discord.Colour.red())
        embed.add_field(name="User{}:".format("s" if len(self.users) > 1 else ""), value=", ".join(self.user_strs), inline=False)
        if self.timeout:
            embed.add_field(name="Expires:", value="{} hour{}".format(self.timeout, "s" if self.timeout > 1 else ""), inline=False)
        embed.add_field(name="Reason", value=self.reason, inline=False)
        embed.set_footer(icon_url=self.mod.avatar_url, text=self.init_time.strftime("Acting Moderator: {} at %-I:%M %p, %d/%m/%Y".format(self.mod)))
        self.embed = embed
        return embed

    async def modlog_post(self):
        """
        TODO: When channel is retrieved as a channel, some bits won't be required.
        """
        modlog = await self.ctx.server_conf.modlog_ch.get(self.ctx)
        if not modlog:
            return -1
        modlog = self.ctx.server.get_channel(modlog)
        if not modlog:
            return 2
        if not self.embed:
            await self.embedify()
        try:
            self.modlog_msg = await self.ctx.bot.send_message(modlog,  embed=self.embed)
        except discord.Forbidden:
            return 1
        except Exception:
            return 3
        return 0


async def ban(ctx, user, reason, days):
    """
    Todo: on rewrite, make this post reason
    """
    try:
        await ctx.bot.ban(user, int(days))
    except discord.Forbidden:
        return 1
    except Exception:
        return 2
    return 0


async def purge(ctx, user, hours):
    pass


@cmds.cmd("ban",
          category="Moderation",
          short_help="Bans users")
@cmds.execute("flags", flags=["r==", "p="])
async def cmd_ban(ctx):
    """
    Usage: {prefix}ban <user1> [user2] [user3]... [-r <reason>] [-p <days>]

    Bans the users listed with an optional reason.
    If -p is provided, purges <days> days of message history for each user.
    """
    """
    TODO: Emojis for ban messages
    TODO: Useful switch on permission errors etc
    TODO: When switching to rewrite, include reason in ban
    """
    if ctx.arg_str.strip() == "":
        await ctx.reply("You must give me a user to ban!")
        return
    reason = ctx.flags["r"]
    purge_days = ctx.flags["p"]
    if not reason:
        reason = await ctx.input("📋 Please provide a reason! (`no` for no reason or `c` to abort ban)")
        if reason.lower() == "no":
            reason = "None"
        elif reason.lower() == "c":
            await ctx.reply("📋 Aborting!")
            return
        elif reason is None:
            await ctx.reply("📋 Request timed out, aborting.")
            return
    if not purge_days:
        purge_days = "1"
    if not purge_days.isdigit():
        await ctx.reply("⚠ Number of days to purge must be a number!")
        return
    if int(purge_days) > 7:
        await ctx.reply("⚠ Number of days to purge must be less than 7")
        return
    bans = []
    msg = "Banning...\n"
    out_msg = await ctx.reply(msg)
    for userstr in ctx.params:
        if userstr == "":
            continue
        old_msg = msg
        msg += "\t{}".format(userstr)
        await ctx.bot.edit_message(out_msg, msg)
        user = await ctx.find_user(userstr, in_server=True, interactive=True)
        if user is None:
            if ctx.cmd_err[0] != -1:
                msg = old_msg + "\t⚠ Couldn't find user `{}`, skipping\n".format(userstr)
            else:
                msg = old_msg + "\t🗑 User selection aborted for `{}`, skipping\n".format(userstr)
                ctx.cmd_err = (0, "")
            continue
        result = await ban(ctx, user, days=int(purge_days), reason=reason)
        if result == 0:
            msg = old_msg + "\t🔨 Successfully banned `{}`! ".format(user)
            bans.append(user)
        elif result == 1:
            msg = old_msg + "\t🚨 Failed to ban `{}`! (Insufficient Permissions) ".format(user.name)
        else:
<<<<<<< HEAD
            msg = old_msg + "\tEncountered an unexpected fatal error banning `{}`!Aborting ban sequence...".format(user.name)
=======
            msg = old_msg + "\t🚨 Encountered an unexpected fatal error banning `{}`!Aborting ban sequence...".format(user.name)
            await ctx.bot.edit_message(out_msg, msg)
>>>>>>> a4621692
            break
        """
        if purge_days:
            old_msg = msg
            msg += "\t Purging messages"
            await ctx.bot.edit_message(out_msg, msg)
            result = await purge(ctx, user, purge_days)
            if result == 0:
                msg = old_msg + "\t Purged `{}` hour{} of messages".format(str(purge_days),
                                                                           "s" if purge_days > 1 else "")
            else:
                msg = old_msg + "\t Failed to purge messages!"
            await ctx.bot.edit_message(out_msg, msg)
        """
        msg += "\n"
    await ctx.bot.edit_message(out_msg, msg)
    if len(bans) == 0:
        return
    action = "ban" if len(bans) == 1 else "multi-ban"
    mod_event = ModEvent(ctx, action, ctx.author, bans, reason)
    result = await mod_event.modlog_post()
    if result == 1:
        await ctx.reply("I tried to post to the modlog, but lack the permissions!")  # TODO: Offer to repost after modlog works.
    elif result == 2:
        await ctx.reply("I can't see the set modlog channel!")
    elif result == 3:
        await ctx.reply("An unexpected error occurred while trying to post to the modlog.")


@cmds.cmd("hackban",
          category="Moderation",
          short_help="Pre-bans users by id")
@cmds.execute("flags", flags=["r=="])
async def cmd_hackban(ctx):
    """
    Usage: {prefix}hackban <userid1> [userid2] [userid3]... [-r <reason>]

    Bans the user ids listed with an optional reason.
    """
    pass


@cmds.cmd("softban",
          category="Moderation",
          short_help="Softbans a user to delete messages")
@cmds.execute("flags", flags=["r==", "p="])
async def cmd_softban(ctx):
    """
    Usage: {prefix}ban <user1> [user2] [user3]... [-r <reason>] [-p <days>]

    Bans the users listed with an optional reason.
    """
    pass<|MERGE_RESOLUTION|>--- conflicted
+++ resolved
@@ -140,12 +140,7 @@
         elif result == 1:
             msg = old_msg + "\t🚨 Failed to ban `{}`! (Insufficient Permissions) ".format(user.name)
         else:
-<<<<<<< HEAD
-            msg = old_msg + "\tEncountered an unexpected fatal error banning `{}`!Aborting ban sequence...".format(user.name)
-=======
             msg = old_msg + "\t🚨 Encountered an unexpected fatal error banning `{}`!Aborting ban sequence...".format(user.name)
-            await ctx.bot.edit_message(out_msg, msg)
->>>>>>> a4621692
             break
         """
         if purge_days:
