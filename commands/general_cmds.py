--- conflicted
+++ resolved
@@ -20,35 +20,36 @@
         Sends a message containing information about the bot.
     """
     current_devs = ["299175087389802496", "408905098312548362", "300992784020668416"]
-    devnames = ', '.join([str(discord.utils.get(ctx.bot.get_all_members(), id=str(devs))) for devs in current_devs])
+    old_devs = ["298706728856453121",  "225773687037493258",]  # TODO: Don't hard code these here!!
+    current_devnames = ', '.join([str(discord.utils.get(ctx.bot.get_all_members(), id=str(devs))) for devs in current_devs])
+    old_devnames = ', '.join([str(discord.utils.get(ctx.bot.get_all_members(), id=str(devs))) for devs in old_devs])
     pform = platform.platform()
     py_vers = sys.version
     mem = psutil.virtual_memory()
-<<<<<<< HEAD
     mem_str = "{0:.2f}GB used out of {1:.2f}GB ({mem.percent}\%)".format(mem.used/(1024 ** 3), mem.total/(1024 ** 3), mem=mem)
     cpu_usage_str = "{}\%".format(psutil.cpu_percent())
     info = "I am a multi-purpose guild automation bot from Team Paradøx, coded in Discord.py! \
         \nI am under active development and constantly evolving with new commands and features."
-=======
-    mem_str = "{0:.2f}GB used out of {1:.2f}GB ({mem.percent}%)".format(mem.used / (1024 ** 3), mem.total / (1024 ** 3), mem=mem)
-    cpu_usage_str = "{}%".format(psutil.cpu_percent())
-    info = "I am a high quality LaTeX rendering bot, coded in Discord.py! \
-        \nSee `{}help` for information about how to use me.".format(ctx.used_prefix)
->>>>>>> 7689f279
     links = "[Support Server]({sprt}), [Invite Me]({invite})".format(sprt=ctx.bot.objects["support guild"],
                                                                      invite=ctx.bot.objects["invite_link"])
     api_vers = "{} ({})".format(discord.__version__, discord.version_info[3])
 
-    emb_fields = [("Developed by", "{}.".format(devnames), 0),
+    emb_fields = [("Info", info, 1),
+                  ("Developed by", "Current: {}.\nPast: {}.".format(current_devnames, old_devnames), 0),
                   ("Python version", py_vers, 0),
                   ("Discord API version", api_vers, 0),
                   ("Platform", pform, 0),
                   ("Memory", mem_str, 0),
                   ("CPU usage", cpu_usage_str, 0),
                   ("Links", links, 0)]
-    embed = discord.Embed(title="About Me", color=discord.Colour.red(), description=info)
+    embed = discord.Embed(title="About Me", color=discord.Colour.red())
     await ctx.emb_add_fields(embed, emb_fields)
     await ctx.reply(embed=embed)
+    # Uptime as well, of system and bot
+    # Commands used? Or that goes in stats
+# TODO: Interactive bug reporting
+
+# TODO: cooldown on feedback
 
 
 @cmds.cmd("feedback",
@@ -84,6 +85,55 @@
         return
     await ctx.bot.send_message(ctx.bot.objects["feedback_channel"], embed=embed)
     await ctx.reply("Thank you! Your feedback has been sent.")
+
+
+@cmds.cmd("cheatreport",
+          category="General",
+          short_help="Reports a user for cheating with rep/level/xp.",
+          aliases=["cr"])
+@cmds.execute("flags", flags=["e=="])
+async def cmd_cr(ctx):
+    """
+    Usage:
+        {prefix}cheatreport <user> <cheat> [-e <evidence>]
+    Description:
+        Reports a user for cheating on a social system.
+        Please provide the user you wish to report, the way they cheated, and your evidence.
+        If reporting the user in DM or another server, please use their user id.
+        Note that abuse or overuse of this command will lead to your account being blacklisted.
+    """
+    if len(ctx.params) < 2:
+        await ctx.reply("Insufficient arguments, see help for usage")
+        return
+    user = ctx.params[0]
+    cheat = ' '.join(ctx.params[1:])
+    evidence = ctx.flags['e'] if ctx.flags['e'] else "None. (Note that cheat reports without evidence are not recommended)"
+    if not user.isdigit():
+        if not ctx.server:
+            await ctx.reply("Please provide a valid user ID when reporting from private message")
+            return
+        user = await ctx.find_user(ctx.params[0], in_server=True, interactive=True)
+        if ctx.cmd_err[0]:
+            return
+    else:
+        user = discord.utils.get(ctx.bot.get_all_members(), id=user)
+    if not user:
+        await ctx.reply("Couldn't find this user!")
+        return
+    embed = discord.Embed(title="Cheat Report", color=discord.Colour.red()) \
+        .set_author(name="{} ({})".format(ctx.author, ctx.authid),
+                    icon_url=ctx.author.avatar_url) \
+        .add_field(name="Reported User", value="`{0}` (`{0.id}`)".format(user), inline=True) \
+        .add_field(name="Cheat", value=cheat, inline=True) \
+        .add_field(name="Evidence", value=evidence, inline=False) \
+        .set_footer(text=datetime.utcnow().strftime("Reported in {} at %-I:%M %p, %d/%m/%Y".format(ctx.server.name if ctx.server else "private message")))
+    await ctx.reply(embed=embed)
+    response = await ctx.ask("Are you sure you wish to send the above cheat report?")
+    if not response:
+        await ctx.reply("User cancelled, aborting.")
+        return
+    await ctx.bot.send_message(ctx.bot.objects["cheat_report_channel"], embed=embed)
+    await ctx.reply("Thank you. Your cheat report has been sent.")
 
 
 @cmds.cmd("ping",
@@ -105,6 +155,25 @@
     latency = ((emsg_tstamp - msg_tstamp).microseconds) // 1000
     await ctx.bot.edit_message(msg, "Ping: {}ms".format(str(latency)))
 
+@cmds.cmd("avatar",
+          category="General",
+          short_help="Obtains the mentioned user's avatar, or your own.",
+          aliases=["av"])
+@cmds.execute("user_lookup", in_server=True)
+async def cmd_avatar(ctx):
+    user = ctx.author
+    if ctx.arg_str != "":
+        user = ctx.objs["found_user"]
+        if not user:
+            await ctx.reply("I couldn't find any matching users in this server sorry!")
+            return
+    avatar = user.avatar_url if user.avatar_url else user.default_avatar_url
+    embed = discord.Embed(colour=discord.Colour.green())
+    embed.set_author(name="{}'s Avatar".format(user))
+    embed.set_image(url=avatar)
+
+    await ctx.reply(embed=embed)
+
 
 @cmds.cmd("invite",
           category="General",
@@ -117,11 +186,8 @@
     Description:
         Sends the link to invite the bot to your server.
     """
-    await ctx.reply("Visit <{}> to invite me! \nAlternatively, you can invite the main bot at https://invite.paradoxical.pw.".format(ctx.bot.objects["invite_link"]), dm=True)
-    try:
-        await ctx.bot.add_reaction(ctx.msg, "✅")
-    except discord.Forbidden:
-        await ctx.reply("Help sent!")
+    await ctx.reply("Visit <{}> to invite me!".format(ctx.bot.objects["invite_link"]))
+
 
 
 @cmds.cmd("support",
@@ -134,8 +200,82 @@
     Description:
         Sends the invite link to the Paradøx support guild.
     """
-    await ctx.reply("Join my server here!\n\n<{}>".format(ctx.bot.objects["support guild"]), dm=True)
-    try:
-        await ctx.bot.add_reaction(ctx.msg, "✅")
-    except discord.Forbidden:
-        await ctx.reply("Help sent!")+    await ctx.reply("Join my server here!\n\n<{}>".format(ctx.bot.objects["support guild"]))
+
+
+@cmds.cmd("serverinfo",
+          category="General",
+          short_help="Shows server info.",
+          aliases=["sinfo", "si"])
+@cmds.require("in_server")
+async def cmd_serverinfo(ctx):
+    """
+    Usage:
+        {prefix}serverinfo
+    Description:
+        Shows information about the server you are in.
+    """
+    regions = ctx.bot.objects["regions"]
+    ver = {
+        "none": "None",
+        "low": "1 - Must have a verified email",
+        "medium": "2 - Must also be registered for more than 5 minutes",
+        "high": "3 - Must also be member of the server for more than 10 minutes",
+        4: "4 - Must have a verified phone number"
+    }
+
+    mfa = {
+        0: "Disabled",
+        1: "Enabled"
+    }
+
+    text = len([c for c in ctx.server.channels if c.type == discord.ChannelType.text])
+    total = len(ctx.server.channels)
+    voice = total - text
+
+    online = 0
+    idle = 0
+    offline = 0
+    dnd = 0
+    total = len(ctx.server.channels)
+    for m in ctx.server.members:
+        if m.status == discord.Status.online:
+            online = online + 1
+        elif m.status == discord.Status.idle:
+            idle = idle + 1
+        elif m.status == discord.Status.offline:
+            offline = offline + 1
+        elif m.status == discord.Status.dnd:
+            dnd = dnd + 1
+
+    Online = ctx.bot.objects["emoji_online"]
+    Idle = ctx.bot.objects["emoji_idle"]
+    Dnd = ctx.bot.objects["emoji_dnd"]
+    Offline = ctx.bot.objects["emoji_offline"]
+    server_owner = ctx.server.owner
+    owner = "{} ({})".format(server_owner, server_owner.id)
+    members = "{} humans, {} bots | {} total".format(str(len([m for m in ctx.server.members if not m.bot])),
+                                                     str(len([m for m in ctx.server.members if m.bot])),
+                                                     ctx.server.member_count)
+    created = ctx.server.created_at.strftime("%-I:%M %p, %d/%m/%Y")
+    created_ago = ctx.strfdelta(datetime.utcnow()-ctx.server.created_at)
+    channels = "{} text, {} voice | {} total".format(text, voice, total)
+    status = "{} - **{}**\n{} - **{}**\n{} - **{}**\n{} - **{}**".format(Online, online, Idle, idle, Dnd, dnd, Offline, offline)
+
+    emb_fields = [("Owner", owner, 0),
+                  ("Members", members, 0),
+                  ("ID", ctx.server.id, 0),
+                  ("Region", regions[str(ctx.server.region)], 0),
+                  ("Created at", "{} ({} ago)".format(created, created_ago), 0),
+                  ("Channels", channels, 0),
+                  ("Roles", len(ctx.server.roles), 0),
+                  ("Large Server", ctx.server.large, 0),
+                  ("Verification", ver[str(ctx.server.verification_level)], 0),
+                  ("2FA", mfa[ctx.server.mfa_level], 0),
+                  ("Member Status", status, 0)]
+
+    embed = discord.Embed(color=server_owner.colour if server_owner.colour.value else discord.Colour.teal())
+    embed.set_author(name="{}".format(ctx.server))
+
+    await ctx.emb_add_fields(embed, emb_fields)
+    await ctx.reply(embed=embed)