import sys
import logging
from cachetools import LRUCache

import discord

from botconf import Conf

from contextBot.Context import Context
from contextBot.Bot import Bot


# Configuration file for environment variables.

CONF_FILE = "paradox.conf"

conf = Conf(CONF_FILE)

# ------------------------------
# Read the environment variables

PREFIX = conf.get("PREFIX")

# Discord channel ids for logging endpoints and internal communication
CHEAT_CH = conf.get("CHEAT_CH")
FEEDBACK_CH = conf.get("FEEDBACK_CH")
PREAMBLE_CH = conf.get("PREAMBLE_CH")
BOT_LOG_CH = conf.get("BOT_LOG_CH")
LOG_CHANNEL = conf.get("LOG_CHANNEL")
ERROR_CHANNEL = conf.get("ERROR_CHANNEL") or LOG_CHANNEL

# Server where the referenced emojis live
EMOJI_SERVER = conf.get("EMOJI_SERVER")


# ------------------------------
# Initialise data
CURRENT_APP = conf.get("APP")

# Conditional import and setting of opts depending on the type of db
DB_TYPE = conf.get("DB_TyPE")
if not DB_TYPE or DB_TYPE.lower() == "sqlite":
    from paradata_sqlite import BotData
    dbopts = {'data_file': conf.get("bot_data_file")}
elif DB_TYPE == "mysql":
    from paradata_mysql import BotData
    dbopts = {
        'username': conf.get('username'),
        'password': conf.get('password'),
        'host': conf.get('host'),
        'database': conf.get('database')
    }
else:
    raise Exception("Unknown data storage type {} in configuration".format(DB_TYPE))

botdata = BotData(app=CURRENT_APP, **dbopts)

# Initialise the logger
LOGFILE = conf.get("LOGNAME")

logger = logging.getLogger()
log_fmt = logging.Formatter(fmt='[{asctime}][{levelname:^7}] {message}', datefmt='%m/%d | %H:%M:%S', style='{')
file_handler = logging.FileHandler(filename=LOGFILE, encoding='utf-8', mode='a')
term_handler = logging.StreamHandler(sys.stdout)

<<<<<<< HEAD
if os.path.isfile(LOGFILE):
    if os.path.isfile(LOGFILE_LAST):
        shutil.move(LOGFILE_LAST, "{}/{}{}.log".format(LOGDIR, datetime.utcnow().strftime("%S"), LOGNAME))
    shutil.move(LOGFILE, LOGFILE_LAST)
else:
    with open(LOGFILE, "w") as file:
        pass
=======
file_handler.setFormatter(log_fmt)
term_handler.setFormatter(log_fmt)
logger.addHandler(file_handler)
logger.addHandler(term_handler)

logger.setLevel(logging.INFO)
>>>>>>> 587f5902

# -------------------------------
# Get the valid prefixes in given context


async def get_prefixes(ctx):
    """
    Returns a list of valid prefixes in this context.
    Currently just bot and server prefixes
    """
    prefix = 0
    prefix_conf = ctx.server_conf.guild_prefix
    if ctx.server:
        prefix = await prefix_conf.get(ctx)
    user_prefix = await ctx.bot.data.users.get(ctx.authid, "custom_prefix")
    prefix = prefix if prefix else ctx.bot.prefix
    return [prefix, user_prefix] if user_prefix else [prefix]

# Initialise the bot
bot = Bot(data=botdata,
          bot_conf=conf,
          prefix=PREFIX,
          prefix_func=get_prefixes,
          log_file=LOGFILE)

bot.DEBUG = conf.get("DEBUG")
bot.objects["logfile"] = open(bot.LOGFILE, 'a+')


async def log(bot, logMessage, chid="Global".center(18, '='), error=False, level=logging.INFO):
    for line in logMessage.split('\n'):
        logger.log(level, '[{}] {}'.format(chid, line))

    if bot.DEBUG > 1:
        ctx = Context(bot=bot)
        log_splits = await ctx.msg_split(logMessage, True)
        dest = discord.utils.get(bot.get_all_channels(), id=ERROR_CHANNEL if error else LOG_CHANNEL)
        for log in log_splits:
            await bot.send_message(dest, log)

Bot.log = log


# --------------------------------

# Load shared config and utils
bot.load("config", "global_events", "utils", ignore=["RCS", "__pycache__"])

# Add shared bot info
bot.objects["sorted cats"] = ["Info",
                              "Fun",
                              "Social",
                              "Utility",
                              "Moderation",
                              "Server Admin",
                              "Maths",
                              "Meta",
                              "Misc"]

bot.objects["sorted_conf_pages"] = [("General", ["Guild settings", "Starboard", "Mathematical settings"]),
                                    ("Manual Moderation", ["Moderation", "Logging"]),
                                    ("Join/Leave Messages", ["Join message", "Leave message"])]

# Pass to app to load app-specific objects and resources
bot.load("apps/shared",
         "apps/{}".format(CURRENT_APP if CURRENT_APP else "default"),
         ignore=["RCS", "__pycache__"])


bot.objects["regions"] = {
    "brazil": "Brazil",
    "eu-central": "Central Europe",
    "hongkong": "Hong Kong",
    "japan": "Japan",
    "russia": "Russia",
    "singapore": "Singapore",
    "sydney": "Sydney",
    "us-central": "Central United States",
    "us-east": "Eastern United States",
    "us-south": "Southern United States",
    "us-west": "Western United States",
    "eu-west": "Western Europe",
    "vip-amsterdam": "Amsterdam (VIP)",
    "vip-us-east": "Eastern United States (VIP)",
    "india": "India",
    "europe": "Europe",
    "southafrica": "South Africa"
}

emojis = {"emoji_tex_del": "delete",
          "emoji_tex_show": "showtex",
          "emoji_tex_errors": "errors",
          "emoji_tex_delsource": "delete_source",
          "emoji_bot": "parabot",
          "emoji_botowner": "botowner",
          "emoji_botmanager": "botmanager",
          "emoji_online": "ParaOn",
          "emoji_idle": "ParaIdle",
          "emoji_dnd": "ParaDND",
          "emoji_offline": "ParaInvis",
          "emoji_next": "Next",
          "emoji_more": "More",
          "emoji_delete": "delete",
          "emoji_loading": "loading",
          "emoji_prev": "Previous",
          "emoji_approve": "approve",
          "emoji_deny": "deny",
          "emoji_test": "test",
          "emoji_sendfile": "send_file"}


# Initialise bot objects

bot.objects["ready"] = False
bot.objects["command_cache"] = LRUCache(300)


# ----Discord event handling----


def get_emoji(name):
    emojis = bot.get_server(id=EMOJI_SERVER).emojis
    return discord.utils.get(emojis, name=name)


@bot.event
async def on_ready():
    GAME = conf.getStr("GAME")
    if GAME == "":
        GAME = "Type {}help for usage!".format(PREFIX)
    bot.objects["GAME"] = GAME
    GAME = await Context(bot=bot).ctx_format(GAME)
    await bot.change_presence(status=discord.Status.online, game=discord.Game(name=GAME))
    log_msg = "Logged in as\n{bot.user.name}\n{bot.user.id}\
        \nUsing configuration {app}.\
        \nLogged into {n} servers.\
        \nLoaded {CH} command handlers.\
        \nListening for {cmds} command keywords.\
        \nReady to process commands.".format(bot=bot,
                                             app=bot.objects["app"],
                                             n=len(bot.servers),
                                             CH=len(bot.handlers),
                                             cmds=len(bot.cmd_cache))

    for emoji in emojis:
        bot.objects[emoji] = get_emoji(emojis[emoji])

    bot.objects["cheat_report_channel"] = discord.utils.get(bot.get_all_channels(), id=CHEAT_CH)
    bot.objects["feedback_channel"] = discord.utils.get(bot.get_all_channels(), id=FEEDBACK_CH)
    bot.objects["preamble_channel"] = discord.utils.get(bot.get_all_channels(), id=PREAMBLE_CH)
    bot.objects["server_change_log_channel"] = discord.utils.get(bot.get_all_channels(), id=BOT_LOG_CH)

    await bot.log(log_msg)

    """
    ctx = Context(bot=bot)
    # This log isn't really needed. If it doesn't start up, it won't log anyway.
    with open(LOGFILE, "r") as f:
        log_splits = await ctx.msg_split(f.read(), True)
        for log in log_splits:
            await bot.send_message(discord.utils.get(bot.get_all_channels(), id=LOG_CHANNEL), log)
    """


async def publish_ready(bot):
    bot.objects["ready"] = True

bot.add_after_event("ready", publish_ready, priority=100)
# ----Event loops----
# ----End event loops----

# ----Everything is defined, start the bot!----
bot.run(conf.get("TOKEN"))<|MERGE_RESOLUTION|>--- conflicted
+++ resolved
@@ -62,23 +62,11 @@
 log_fmt = logging.Formatter(fmt='[{asctime}][{levelname:^7}] {message}', datefmt='%m/%d | %H:%M:%S', style='{')
 file_handler = logging.FileHandler(filename=LOGFILE, encoding='utf-8', mode='a')
 term_handler = logging.StreamHandler(sys.stdout)
-
-<<<<<<< HEAD
-if os.path.isfile(LOGFILE):
-    if os.path.isfile(LOGFILE_LAST):
-        shutil.move(LOGFILE_LAST, "{}/{}{}.log".format(LOGDIR, datetime.utcnow().strftime("%S"), LOGNAME))
-    shutil.move(LOGFILE, LOGFILE_LAST)
-else:
-    with open(LOGFILE, "w") as file:
-        pass
-=======
 file_handler.setFormatter(log_fmt)
 term_handler.setFormatter(log_fmt)
 logger.addHandler(file_handler)
 logger.addHandler(term_handler)
-
 logger.setLevel(logging.INFO)
->>>>>>> 587f5902
 
 # -------------------------------
 # Get the valid prefixes in given context
