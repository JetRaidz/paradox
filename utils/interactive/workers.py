import discord


def load_into(bot):
    @bot.util
    async def find_user(ctx, user_str, in_server=False, interactive=False, limit=20, collection=None, is_member=True):
        if user_str == "":
            return None
        maybe_user_id = user_str.strip('<@!> ')
        if is_member:
            def is_user(member):
                return ((user_str.lower() in member.display_name.lower()) or (user_str.lower() in member.name.lower()))
        else:
            def is_user(member):
                return (user_str.lower() in member.name.lower())

        collection = collection if collection else (ctx.server.members if in_server else ctx.bot.get_all_members())
        if maybe_user_id.isdigit():
            user = discord.utils.find(lambda mem: mem.id == maybe_user_id, collection)
            if user:
                return user
        if interactive:
            users = list(filter(is_user, collection))
            if len(users) == 0:
                return None
            if len(users) > limit:
                await ctx.reply("Over {} users found matching `{}`! Please refine your search".format(limit, user_str))
                ctx.cmd_err = (-1, "")
                return None
            if len(users) == 1:
                return users[0]
            if is_member:
                names = ["{} {} {}".format(user.display_name, ("({})".format(user.name)) if user.nick else "", ("({})".format(user.id)) if not in_server else "") for user in users]
            else:
                names = ["{} ({})".format(user.name, user.id) for user in users]
            selected = await ctx.selector("Multiple users found matching `{}`! Please select one.".format(user_str), names)
            if selected is None:
                return None
            return users[selected]
        else:
            return discord.utils.find(is_user, collection)

    @bot.util
    async def offer_create_role(ctx, input, timeout=30):
        result = await ctx.ask("Would you like to create this role?", timeout=timeout)
        if result == 0:
            return None
        try:
            # TODO: Lots of fancy stuff, move this out to an interactive create role utility
            role = await ctx.bot.create_role(ctx.server, name=input)
        except discord.Forbidden:
            await ctx.reply("Sorry, it seems I don't have permissions to create a role!")
            return None
        await ctx.reply("You have created the role `{}`!".format(input))
        return role

    @bot.util
    async def create_role(ctx, name):
        pass

    @bot.util
    async def find_role(ctx, userstr, create=False, interactive=False, collection=None):
        if not ctx.server:
            ctx.cmd_err = (1, "This is not valid outside of a server!")
            return None
        if userstr == "":
            await ctx.reply("Looking up a role without a name! Something's wacky. Please check your input and try again")
            ctx.cmd_err = (-1, "")
            return None
<<<<<<< HEAD
        roleid = userstr.strip('<#@&!>')
=======

        collection = collection if collection else ctx.server.roles

        roleid = userstr.strip('<#@!>')
>>>>>>> 7689f279
        if interactive:
            def check(role):
                return (role.id == roleid) or (userstr.lower() in role.name.lower())
            roles = list(filter(check, collection))
            if len(roles) == 0:
                role = None
            else:
                selected = await ctx.selector("Multiple roles found matching `{}`! Please select one.".format(userstr),
                                              [role.name for role in roles])
                if selected is None:
                    return None
                role = roles[selected]
        else:
            if roleid.isdigit():
                def is_role(role):
                    return role.id == roleid
            else:
                def is_role(role):
                    return userstr.lower() in role.name.lower()
            role = discord.utils.find(is_role, collection)
        if role:
            return role
        else:
            msg = await ctx.reply("Couldn't find a role matching `{}`!".format(userstr))
            if create:
                role = await ctx.offer_create_role(userstr)
                if not role:
                    ctx.cmd_err = (1, "Aborting...")
                    await ctx.bot.delete_message(msg)
                    return None
                await ctx.bot.delete_message(msg)
                role = discord.utils.get(ctx.server.roles, id=role.id)
                return role
            return None<|MERGE_RESOLUTION|>--- conflicted
+++ resolved
@@ -9,7 +9,8 @@
         maybe_user_id = user_str.strip('<@!> ')
         if is_member:
             def is_user(member):
-                return ((user_str.lower() in member.display_name.lower()) or (user_str.lower() in member.name.lower()))
+                return ((user_str.lower() in member.display_name.lower()) or
+                       (user_str.lower() in member.name.lower()))
         else:
             def is_user(member):
                 return (user_str.lower() in member.name.lower())
@@ -67,14 +68,10 @@
             await ctx.reply("Looking up a role without a name! Something's wacky. Please check your input and try again")
             ctx.cmd_err = (-1, "")
             return None
-<<<<<<< HEAD
-        roleid = userstr.strip('<#@&!>')
-=======
 
         collection = collection if collection else ctx.server.roles
 
         roleid = userstr.strip('<#@!>')
->>>>>>> 7689f279
         if interactive:
             def check(role):
                 return (role.id == roleid) or (userstr.lower() in role.name.lower())
