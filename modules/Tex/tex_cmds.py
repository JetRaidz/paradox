import shutil
import discord
from datetime import datetime
import asyncio
import os

from io import StringIO
import aiohttp

from paraCH import paraCH

from contextBot.Context import MessageContext as MCtx

cmds = paraCH()

# TODO: Factor out into a util file everything except commands.

header = "\\documentclass[preview, border=5pt, 12pt]{standalone}\
          \n\\nonstopmode\
          \n\\everymath{\\displaystyle}\
          \n\\usepackage[mathletters]{ucs}\
          \n\\usepackage[utf8x]{inputenc}"

default_preamble = "\\usepackage{amsmath}\
                    \n\\usepackage{fancycom}\
                    \n\\usepackage{color}\
                    \n\\usepackage{tikz-cd}\
                    \n\\usepackage{physics}"


@cmds.cmd("texlisten",
          category="Maths",
          short_help="Turns on listening to your LaTeX",
          aliases=["tl"])
async def cmd_texlisten(ctx):
    """
    Usage:
        {prefix}texlisten
    Description:
        Toggles listening to messages you post looking for tex.
        When tex is found, compiles it and replies to you.
    """
    listening = await ctx.data.users.get(ctx.authid, "tex_listening")
    if listening:
        if ctx.authid in ctx.bot.objects["user_tex_listeners"]:
            ctx.bot.objects["user_tex_listeners"].remove(ctx.authid)
        await ctx.data.users.set(ctx.authid, "tex_listening", False)
        await ctx.reply("I have stopped listening to your tex.")
        return
    else:
        await ctx.data.users.set(ctx.authid, "tex_listening", True)
        ctx.bot.objects["user_tex_listeners"].append(ctx.authid)
        await ctx.reply("I am now listening to your tex.")


def _is_tex(msg):
    return (("$" in msg.clean_content) and 1 - (msg.clean_content.count("$") % 2) and msg.clean_content.strip("$")) or ("\\begin{" in msg.clean_content) or ("\\[" in msg.clean_content and "\\]" in msg.clean_content) or ("\\(" in msg.clean_content and "\\)" in msg.clean_content)


@cmds.cmd("preamblepreset",
          category="Maths",
          short_help="Instantly changes your preamble to the requested preset.",
          aliases=["ppr"])
@cmds.execute("flags", flags=["list", "set", "add", "remove", "view"])
async def cmd_ppr(ctx):
    """
    Usage:
        {prefix}preamblepreset
        {prefix}preamblepreset --list
        {prefix}preamblepreset --set funandgames
        {prefix}preamblepreset --set physics
        {prefix}preamblepreset --view funandgames
    Description:
        Updates your preamble to a preset preamble, giving you the choice of what you want. 
        Presets are currently manually submitted but will be changed in the future.
        Doesn't require bot manager approval!
        **NOTE!** This __overwrites__ your current preamble.
    Flags:
        --list: Lists all presets that are currently available.
        --view: Views the content of a preset.
        --set: Sets your preamble to the specified preset.

    """
    # Get the preset list
    l=os.listdir('tex/presets')
    li=[x.split('.')[0] for x in l]
    args = ctx.arg_str
    if ctx.flags["list"]:
        await ctx.reply("Available presets:\n```{}```".format(", ".join(li)))
        return
    if ctx.flags["set"]:
        if args == "":
            await ctx.reply("Please provide a preset to set! Use `{0.used_prefix}preamblepreset --list` to obtain the list of presets.".format(ctx))
            return
        if args not in li:
            await ctx.reply("Invalid preset.\nAvailable presets:`{}`".format(", ".join(li)))
            return        
        # Open the preset then set it
        path = "tex/presets/{}.tex".format(name)
        with open(path, 'r') as preset:
            data = preset.read()
            await ctx.data.users.set(ctx.authid, "latex_preamble", data)
            await ctx.reply("You have applied the preset `{}`.".format(args))
            return
    if ctx.flags["remove"]:
        (code, msg) = await cmds.checks["manager_perm"](ctx)
        if code != 0:
            return
        if ctx.arg_str == "":
            await ctx.reply("I can't delete nothing!")
            return
        whatdelete = "tex/presets/{}.tex".format(ctx.arg_str)
        if os.path.isfile(whatdelete):
            os.remove(whatdelete)
            await ctx.reply("Successfully removed the preset `{}`.".format(ctx.arg_str))
            return
        else:
            await ctx.reply("Unknown file: `{}`".format(ctx.arg_str))
            return
    if ctx.flags["add"]:
        (code, msg) = await cmds.checks["manager_perm"](ctx)
        if code != 0:
            return
        if (ctx.arg_str == "") and len(ctx.msg.attachments) == 0:
            await ctx.reply('Please provide arguments or attach a file!')
            return
        if len(ctx.arg_str.split(" ", 1)) == 2 and len(ctx.msg.attachments) >= 1:
            await ctx.reply("Too many arguments!")
            return
        if len(ctx.arg_str.split(" ", 1)) == 1 and len(ctx.msg.attachments) == 0:
            await ctx.reply("Please provide content for the file.")
            return
        if ctx.msg.attachments:
            file_info = ctx.msg.attachments[0]
            async with aiohttp.get(file_info['url']) as r:
                content = await r.text()
            if (ctx.arg_str != ""): 
                name = ctx.arg_str
            else:
                name = file_info['filename']
        else:      
            name = ctx.arg_str.split(" ", 1)[0] 
            content = ctx.arg_str.split(" ", 1)[1]
        file = "tex/presets/{}.tex".format(name)
        with open(he, "w") as pf:
            pf.write(content)
            pf.close()
        await ctx.reply("Successfully added preset `{}`.".format(name))
        return
    if(ctx.flags["view"]):
        path = "tex/presets/{}.tex".format(args)
        if args == "":
            await ctx.reply("Please provide a preset to view! Use `{0.used_prefix}preamblepreset --list` to obtain the list of presets.".format(ctx))
            return
        if args not in li:
            await ctx.reply("Invalid preset.\nAvailable presets:`{}`".format(", ".join(li)))
            return
        with open(path, 'r') as preset:
            data = preset.read()
            msg = "Viewing preset {}:""\n{}".format(args, data)
            await ctx.reply(msg, split=True, code=True)
            return
    await ctx.reply("Preamble presets don't require bot manager approval to apply. Presets will be added or updated regularly!\nUse `{0.used_prefix}preamblepreset --list` to view the list, and `{0.used_prefix}preamblepreset --set <preset>` to set your preset.".format(ctx))


@cmds.cmd("tex",
          category="Maths",
          short_help="Renders LaTeX code",
          aliases=[",", "$", "$$", "align", "latex", "texw"])
@cmds.execute("flags", flags=["config", "keepmsg", "color==", "colour==", "alwaysmath", "allowother", "name"])
async def cmd_tex(ctx):
    """
    Usage:
        {prefix}tex <code>
        {prefix}, <code>
        {prefix}$ <equation>
        {prefix}$$ <displayeqn>
        {prefix}align <align block>
        {prefix}tex --colour white | black | grey | dark
    Description:
        Renders and displays LaTeX code.

        Using $ or , instead of tex compiles
        \\begin{{gather*}}<code>\\end{{gather*}}
        (You can treat this as a display equation with centering where \\\\ works.)

        Using $$ instead of tex compiles
        $$<code>$$.

        Using align instead of tex compiles
        \\begin{{align*}}<code>\\end{{align*}}.

        Use the reactions to delete the message and show your code, respectively.
    Flags:2
        --config:: Shows you your current config.
        --colour:: Changes your colourscheme. One of default, white, black, or grey.
        --keepmsg:: Toggles whether I delete your source message or not.
        --alwaysmath:: Toggles whether {prefix}tex always renders in math mode.
        --allowother:: Toggles whether other users may use the reaction to show your message source.
        --name:: Toggles whether your name appears on the output message. Note the name of the image is your userid.
    Examples:
        {prefix}tex This is a fraction: $\\frac{{1}}{{2}}$
        {prefix}$ \\int^\\infty_0 f(x)~dx
        {prefix}$$ \\bmqty{{1 & 0 & 0\\\\ 0 & 1 & 0\\\\ 0 & 0 & 1}}
        {prefix}align a &= b\\\\ c &= d
        {prefix}tex --colour grey
    """
    if ctx.flags["config"]:
        await show_config(ctx)
        return
    elif ctx.flags["keepmsg"]:
        keepmsg = await ctx.data.users.get(ctx.authid, "latex_keep_message")
        if keepmsg is None:
            keepmsg = True
        keepmsg = 1 - keepmsg
        await ctx.data.users.set(ctx.authid, "latex_keep_message", keepmsg)
        if keepmsg:
            await ctx.reply("I will now keep your message after compilation.")
        else:
            await ctx.reply("I will not keep your message after compilation.")
        return
    elif ctx.flags["colour"] or ctx.flags["color"]:
        colour = ctx.flags["colour"] if ctx.flags["colour"] else ctx.flags["color"]
        if colour not in ["default", "white", "black", "grey", "gray", "dark"]:
            await ctx.reply("Unknown colour scheme. Known colours are `default`, `white`, `black`, `dark` and `grey`.")
            return
        await ctx.data.users.set(ctx.authid, "latex_colour", colour)
        await ctx.reply("Your colour scheme has been changed to {}".format(colour))
        return
    elif ctx.flags["alwaysmath"]:
        always = await ctx.data.users.get(ctx.authid, "latex_alwaysmath")
        if always is None:
            always = False
        always = 1 - always
        await ctx.data.users.set(ctx.authid, "latex_alwaysmath", always)
        if always:
            await ctx.reply("`{0}tex` will now render in math mode. You can use `{0}latex` to render normally.".format(ctx.used_prefix))
        else:
            await ctx.reply("`{0}tex` now render latex as usual.".format(ctx.used_prefix))
        return
    elif ctx.flags["allowother"]:
        allowed = await ctx.data.users.get(ctx.authid, "latex_allowother")
        if allowed is None:
            allowed = False
        allowed = 1 - allowed
        await ctx.data.users.set(ctx.authid, "latex_allowother", allowed)
        if allowed:
            await ctx.reply("Other people may now use the reaction to view your message source.")
        else:
            await ctx.reply("Other people may no longer use the reaction to view your message source.")
        return
    elif ctx.flags["name"]:
        showname = await ctx.data.users.get(ctx.authid, "latex_showname")
        if showname is None:
            showname = True
        showname = 1 - showname
        await ctx.data.users.set(ctx.authid, "latex_showname", showname)
        if showname:
            await ctx.reply("Your name is now shown on the output message.")
        else:
            await ctx.reply("Your name is no longer shown on the output message. Note that your user id appears in the name of the output image.")
        return

    if ctx.arg_str == "":
        if ctx.used_cmd_name != ",":
            await ctx.reply("Please give me something to compile! See `{0}help` and `{0}help tex` for usage!".format(ctx.used_prefix))
        return
    ctx.objs["latex_listening"] = False
    ctx.objs["latex_source_deleted"] = False
    ctx.objs["latex_out_deleted"] = False
    ctx.objs["latex_handled"] = True
    ctx.bot.objects["latex_messages"][ctx.msg.id] = ctx

    out_msg = await make_latex(ctx)

    asyncio.ensure_future(reaction_edit_handler(ctx, out_msg), loop=ctx.bot.loop)
    if not ctx.objs["latex_source_deleted"]:
        ctx.objs["latex_edit_renew"] = False
        while True:
            await asyncio.sleep(600)
            if not ctx.objs["latex_edit_renew"]:
                break
            ctx.objs["latex_edit_renew"] = False
        ctx.bot.objects["latex_messages"].pop(ctx.msg.id, None)


async def parse_tex(ctx, source):
    if source.strip().startswith("```tex"):
        source = source[6:]
    source = source.strip("`").strip()
    if ctx.objs["latex_listening"]:
        return source
    always = await ctx.bot.data.users.get(ctx.authid, "latex_alwaysmath")
    if ctx.used_cmd_name == "latex" or (ctx.used_cmd_name == "tex" and not always):
        return source
    if ctx.used_cmd_name in ["$", ","] or (ctx.used_cmd_name == "tex" and always):
        return "\\begin{{gather*}}\n{}\n\\end{{gather*}}".format(source.strip(","))
    elif ctx.used_cmd_name == "$$":
        return "$${}$$".format(source)
    elif ctx.used_cmd_name == "align":
        return "\\begin{{align*}}\n{}\n\\end{{align*}}".format(source)
    elif ctx.used_cmd_name == "texw":
        return "{{\\color{{white}}\\rule{{\\textwidth}}{{1pt}}}}\n{}".format(source)
    else:
        return source


async def make_latex(ctx):
    source = ctx.msg.clean_content if ctx.objs["latex_listening"] else ctx.msg.clean_content.partition(ctx.used_cmd_name)[2].strip()
    ctx.objs["latex_source"] = await parse_tex(ctx, source)

    error = await texcomp(ctx)
    err_msg = ""

    keep = await ctx.data.users.get(ctx.authid, "latex_keep_message")
    keep = keep or (keep is None)

    if error != "":
        err_msg = "Compile error! Output:\n```\n{}\n```".format(error)
    elif not keep:
        ctx.objs["latex_source_deleted"] = True
        await ctx.del_src()

    ctx.objs["latex_source_msg"] = "```tex\n{}\n```{}".format(ctx.objs["latex_source"], err_msg)
    ctx.objs["latex_del_emoji"] = ctx.bot.objects["emoji_tex_del"]
    ctx.objs["latex_delsource_emoji"] = ctx.bot.objects["emoji_tex_delsource"]
    ctx.objs["latex_show_emoji"] = ctx.bot.objects["emoji_tex_errors" if error else "emoji_tex_show"]

    ctx.objs["latex_name"] = "**{}**:\n".format(ctx.author.name.replace("*", "\\*")) if (await ctx.data.users.get(ctx.authid, "latex_showname")) in [None, True] else ""

    file_name = "tex/{}.png".format(ctx.authid)
    exists = True if os.path.isfile(file_name) else False
    out_msg = await ctx.reply(file_name=file_name if exists else "tex/failed.png",
                              message="{}{}".format(ctx.objs["latex_name"],
                                                    ("Compile Error! Click the {} reaction for details. (You may edit your message)".format(ctx.objs["latex_show_emoji"])) if error else ""))
    if exists:
        os.remove(file_name)
    ctx.objs["latex_show"] = 0
    ctx.objs["latex_out_msg"] = out_msg
    return out_msg


async def reaction_edit_handler(ctx, out_msg):
    try:
        await ctx.bot.add_reaction(out_msg, ctx.objs["latex_del_emoji"])
        await ctx.bot.add_reaction(out_msg, ctx.objs["latex_show_emoji"])
        if not ctx.objs["latex_source_deleted"]:
            await ctx.bot.add_reaction(out_msg, ctx.objs["latex_delsource_emoji"])

    except discord.Forbidden:
        return
    allow_other = await ctx.bot.data.users.get(ctx.authid, "latex_allowother")

    def check(reaction, user):
        if user == ctx.me:
            return False
        result = reaction.emoji == ctx.objs["latex_del_emoji"] and user == ctx.author
        result = result or (reaction.emoji == ctx.objs["latex_show_emoji"] and (allow_other or user == ctx.author))
        result = result or (reaction.emoji == ctx.objs["latex_delsource_emoji"] and (user == ctx.author))
        return result

    while True:
        res = await ctx.bot.wait_for_reaction(message=out_msg,
                                              timeout=300,
                                              check=check)
        if res is None:
            break
        if res.reaction.emoji == ctx.objs["latex_delsource_emoji"]:
            try:
                await ctx.bot.delete_message(ctx.msg)
            except discord.NotFound:
                pass
            except discord.Forbidden:
                pass
            try:
                await ctx.bot.remove_reaction(out_msg, ctx.objs["latex_delsource_emoji"], ctx.me)
                await ctx.bot.remove_reaction(out_msg, ctx.objs["latex_delsource_emoji"], ctx.author)
            except discord.NotFound:
                pass
            except discord.Forbidden:
                pass

        if res.reaction.emoji == ctx.objs["latex_del_emoji"] and res.user == ctx.author:
            await ctx.bot.delete_message(out_msg)
            ctx.objs["latex_out_deleted"] = True
            return
        if res.reaction.emoji == ctx.objs["latex_show_emoji"] and (res.user != ctx.me):
            try:
                await ctx.bot.remove_reaction(out_msg, ctx.objs["latex_show_emoji"], res.user)
            except discord.Forbidden:
                pass
            except discord.NotFound:
                pass
            ctx.objs["latex_show"] = 1 - ctx.objs["latex_show"]
            await ctx.bot.edit_message(out_msg,
                                       "{}{} ".format(ctx.objs["latex_name"], (ctx.objs["latex_source_msg"] if ctx.objs["latex_show"] else "")))
    try:
        await ctx.bot.remove_reaction(out_msg, ctx.objs["latex_del_emoji"], ctx.me)
        await ctx.bot.remove_reaction(out_msg, ctx.objs["latex_show_emoji"], ctx.me)
        await ctx.bot.remove_reaction(out_msg, ctx.objs["latex_delsource_emoji"], ctx.me)
    except discord.Forbidden:
        pass
    except discord.NotFound:
        pass
    pass


async def show_config(ctx):
    # Grab the config values
    grab = ["latex_keep_message", "latex_colour", "latex_alwaysmath", "latex_allowother", "latex_showname"]
    grab_names = ["keepmsg", "colour", "alwaysmath", "allowother", "showname"]

    values = []
    for to_grab in grab:
        values.append(await ctx.data.users.get(ctx.authid, to_grab))

    value_lines = []
    value_lines.append("Keeping your message after compilation" if values[0] or values[0] is None else "Deleting your message after compilation")
    value_lines.append("Using colourscheme `{}`".format(values[1] if values[1] is not None else "default"))
    value_lines.append(("`{}tex` renders in mathmode" if values[2] else "`{}tex` renders in textmode").format(ctx.used_prefix))
    value_lines.append("Other uses may view your source and errors" if values[3] else "Other users may not view your source and errors")
    value_lines.append("Your name shows on the compiled output" if values[4] or values[4] is None else "Your name is hidden on the compiled output")

    desc = "**Config Option Values:**\n{}".format(ctx.prop_tabulate(grab_names, value_lines))

    # Initialise the embed
    embed = discord.Embed(title="Personal LaTeX Configuration", color=discord.Colour.light_grey(), description=desc)

    preamble = await ctx.data.users.get(ctx.authid, "latex_preamble")
    header = ""
    if not preamble:
        header = "No custom user preamble set, using default preamble."
        preamble = default_preamble
        if ctx.server:
            server_preamble = await ctx.data.servers.get(ctx.server.id, "server_latex_preamble")
            if server_preamble:
                header = "No custom user preamble set, using server preamble."
                preamble = server_preamble

    preamble_message = "{}```tex\n{}\n```".format(header, preamble)

    if len(preamble) > 1000:
        temp_file = StringIO()
        temp_file.write(preamble)

        preamble_message = "{}\nSent via direct message".format(header)

        temp_file.seek(0)
        try:
            await ctx.bot.send_file(ctx.author, fp=temp_file, filename="current_preamble.tex", content="Current active preamble")
        except discord.Forbidden:
            preamble_message = "Attempted to send your preamble file by direct message, but couldn't reach you."

    embed.add_field(name="Current preamble", value=preamble_message)

    new_preamble = await ctx.data.users.get(ctx.authid, "limbo_preamble")
    new_preamble_message = "```tex\n{}\n```".format(new_preamble)
    if new_preamble and len(new_preamble) > 1000:
        temp_file = StringIO()
        temp_file.write(new_preamble)

        new_preamble_message = "Sent via direct message"

        temp_file.seek(0)
        try:
            await ctx.bot.send_file(ctx.author, fp=temp_file, filename="new_preamble.tex", content="Preamble awaiting approval.")
        except discord.Forbidden:
            new_preamble_message = "Attempted to send your preamble file by direct message, but couldn't reach you."

    if new_preamble:
        embed.add_field(name="Awaiting approval", value=new_preamble_message, inline=False)

    await ctx.offer_delete(await ctx.reply(embed=embed))


@cmds.cmd("serverpreamble",
          category="Maths",
          short_help="Change the server LaTeX preamble",
          flags=["reset", "replace", "remove"])
@cmds.require("in_server")
@cmds.require("in_server_has_mod")
async def cmd_serverpreamble(ctx):
    """
    Usage:
        {prefix}serverpreamble [code] [--reset] [--replace] [--remove]
    Description:
        Modifies or displays the current server preamble.
        The server preamble is used for compilation when a user in the server has no personal preamble.
        If [code] is provided, adds this to the server preamble, or replaces it with --replace
    Flags:2
        reset::  Resets your preamble to the default.
        replace:: replaces your preamble with this code
        remove:: Removes all lines from your preamble containing the given text.
    """
    if ctx.flags["reset"]:
        await ctx.data.servers.set(ctx.server.id, "server_latex_preamble", None)
        await ctx.reply("The server preamble has been reset to the default!")
        return

    current_preamble = await ctx.data.servers.get(ctx.server.id, "server_latex_preamble")
    current_preamble = current_preamble if current_preamble else default_preamble

    desc = "```tex\n{}```".format(current_preamble)
    embed = discord.Embed(title="Server LaTeX Configuration", color=discord.Colour.light_grey(), description=desc)

    if not ctx.arg_str and not ctx.msg.attachments:
        if len(current_preamble) > 1000:
            temp_file = StringIO()
            temp_file.write(current_preamble)

            temp_file.seek(0)
            await ctx.offer_delete(await ctx.reply(file_data=temp_file, file_name="server_preamble.tex", message="Current server preamble"))
        else:
            await ctx.offer_delete(await ctx.reply(embed=embed))
        return

    ctx.objs["latex_handled"] = True

    file_name = "preamble.tex"
    if ctx.msg.attachments:
        file_info = ctx.msg.attachments[0]
        async with aiohttp.get(file_info['url']) as r:
            new_preamble = await r.text()
        file_name = file_info['filename']
    else:
        new_preamble = ctx.arg_str

    if not ctx.flags["replace"]:
        new_preamble = "{}\n{}".format(current_preamble, new_preamble)

    if ctx.flags["remove"]:
        if ctx.arg_str not in current_preamble:
            await ctx.reply("Couldn't find this string in any line of the server preamble!")
            return
        new_preamble = "\n".join([line for line in current_preamble.split("\n") if ctx.arg_str not in line])

    await ctx.data.servers.set(ctx.server.id, "server_latex_preamble", new_preamble)

    in_file = (len(new_preamble) > 1000)
    if in_file:
        temp_file = StringIO()
        temp_file.write(new_preamble)

    preamble_message = "See file below!" if in_file else "```tex\n{}\n```".format(new_preamble)

    embed = discord.Embed(title="New Server Preamble", color=discord.Colour.blue()) \
        .set_author(name="{} ({})".format(ctx.author, ctx.authid),
                    icon_url=ctx.author.avatar_url) \
        .add_field(name="Preamble", value=preamble_message, inline=False) \
        .add_field(name="Server", value="{} ({})".format(ctx.server.name, ctx.server.id), inline=False) \
        .set_footer(text=datetime.utcnow().strftime("Sent from {} at %-I:%M %p, %d/%m/%Y".format(ctx.server.name if ctx.server else "private message")))

    await ctx.bot.send_message(ctx.bot.objects["preamble_channel"], embed=embed)
    if in_file:
        temp_file.seek(0)
        await ctx.bot.send_file(ctx.bot.objects["preamble_channel"], fp=temp_file, filename=file_name)
    await ctx.reply("Your server preamble has been updated!")


@cmds.cmd("preamble",
          category="Maths",
          short_help="Change how your LaTeX compiles",
          aliases=["texconfig"])
@cmds.execute("flags", flags=["reset", "replace", "add", "a==", "remove", "retract", "d=="])
async def cmd_preamble(ctx):
    """
    Usage:
        {prefix}preamble [code] [--reset] [--replace] [--remove]
    Description:
        Displays the preamble currently used for compiling your latex code.
        If [code] is provided, adds this to your preamble, or replaces it with --replace
        Note that preambles must currently be approved by a bot manager, to prevent abuse.
    Flags:2
        reset::  Resets your preamble to the default.
        replace:: replaces your preamble with this code
        remove:: Removes all lines from your preamble containing the given text.
        retract:: Retract a pending preamble.
    """
    user_id = ctx.flags["a"] or ctx.flags["d"]
    if user_id:
        (code, msg) = await cmds.checks["manager_perm"](ctx)
        if code != 0:
            return
        if ctx.flags["a"]:
            new_preamble = await ctx.data.users.get(user_id, "limbo_preamble")
            if not new_preamble:
                await ctx.reply("Nothing to approve. Perhaps this preamble was already approved?")
                return
            new_preamble = new_preamble if new_preamble.strip() else default_preamble
            await ctx.data.users.set(user_id, "latex_preamble", new_preamble)
            await ctx.reply("The preamble change has been approved.")
        await ctx.data.users.set(user_id, "limbo_preamble", "")
<<<<<<< HEAD
        if ctx.flags["deny"]:
            await ctx.reply("The preamble change has been denied.")
=======
        if ctx.flags["d"]:
            await ctx.reply("The preamble change has been denied")
>>>>>>> 21d54232
        return

    if ctx.flags["reset"]:
        await ctx.data.users.set(ctx.authid, "latex_preamble", None)
        await ctx.data.users.set(ctx.authid, "limbo_preamble", "")
        await ctx.reply("Your LaTeX preamble has been reset to the default!")
        return

    if ctx.flags["retract"]:
        await ctx.data.users.set(ctx.authid, "limbo_preamble", "")
        await ctx.reply("You have retracted your preamble request.")
        return

    if not ctx.arg_str and not ctx.msg.attachments:
        await show_config(ctx)
        return

    ctx.objs["latex_handled"] = True

    file_name = "preamble.tex"
    if ctx.msg.attachments:
        file_info = ctx.msg.attachments[0]
        async with aiohttp.get(file_info['url']) as r:
            new_preamble = await r.text()
        file_name = file_info['filename']
    else:
        new_preamble = ctx.arg_str

    current_preamble = await ctx.data.users.get(ctx.authid, "limbo_preamble")
    if not current_preamble:
        current_preamble = await ctx.data.users.get(ctx.authid, "latex_preamble")
        if not current_preamble and ctx.server:
            current_preamble = await ctx.data.servers.get(ctx.server.id, "server_latex_preamble")
        if not current_preamble:
            current_preamble = default_preamble

    if not ctx.flags["replace"]:
        new_preamble = "{}\n{}".format(current_preamble, new_preamble)

    if ctx.flags["remove"]:
        # TODO: Fix, Ugly
        if ctx.arg_str not in current_preamble:
            await ctx.reply("Couldn't find this in any line of your preamble!")
            return
        new_preamble = "\n".join([line for line in current_preamble.split("\n") if ctx.arg_str not in line])

    await ctx.data.users.set(ctx.authid, "limbo_preamble", new_preamble)

    in_file = (len(new_preamble) > 1000)
    if in_file:
        temp_file = StringIO()
        temp_file.write(new_preamble)

    preamble_message = "See file below!" if in_file else "```tex\n{}\n```".format(new_preamble)

    embed = discord.Embed(title="LaTeX Preamble Request", color=discord.Colour.blue()) \
        .set_author(name="{} ({})".format(ctx.author, ctx.authid),
                    icon_url=ctx.author.avatar_url) \
        .add_field(name="Requested preamble", value=preamble_message, inline=False) \
        .add_field(name="To Approve", value="`{}preamble --a {}`".format(ctx.bot.prefix, ctx.authid), inline=False) \
        .set_footer(text=datetime.utcnow().strftime("Sent from {} at %-I:%M %p, %d/%m/%Y".format(ctx.server.name if ctx.server else "private message")))
    await ctx.bot.send_message(ctx.bot.objects["preamble_channel"], ctx.authid, embed=embed)
    if in_file:
        temp_file.seek(0)
        await ctx.bot.send_file(ctx.bot.objects["preamble_channel"], fp=temp_file, filename=file_name)
    await ctx.reply("Your new preamble has been sent to the bot managers for review!\n Use `{0.used_prefix}preamble --retract` to retract your preamble.".format(ctx))


async def texcomp(ctx):
    fn = "tex/{}.tex".format(ctx.authid)
    shutil.copy('tex/preamble.tex', fn)

    preamble = await ctx.data.users.get(ctx.authid, "latex_preamble")
    if not preamble and ctx.server:
        preamble = await ctx.data.servers.get(ctx.server.id, "server_latex_preamble")
    if not preamble:
        preamble = default_preamble

    with open(fn, 'w') as work:
        work.write(header + preamble)
        work.write('\n' + '\\begin{document}' + '\n')
        work.write(ctx.objs["latex_source"])
        work.write('\n' + '\\end{document}' + '\n')
        work.close()
    colour = await ctx.data.users.get(ctx.authid, "latex_colour")
    colour = colour if colour else "default"
    return await ctx.run_sh("tex/texcompile.sh {} {}".format(ctx.authid, colour))


async def register_tex_listeners(bot):
    bot.objects["user_tex_listeners"] = [str(userid) for userid in await bot.data.users.find("tex_listening", True, read=True)]
    bot.objects["server_tex_listeners"] = {}
    for serverid in await bot.data.servers.find("latex_listen_enabled", True, read=True):
        channels = await bot.data.servers.get(serverid, "maths_channels")
        bot.objects["server_tex_listeners"][str(serverid)] = channels if channels else []
    bot.objects["latex_messages"] = {}
    await bot.log("Loaded {} user tex listeners and {} server tex listeners.".format(len(bot.objects["user_tex_listeners"]), len(bot.objects["server_tex_listeners"])))


async def tex_listener(ctx):
    if ctx.author.bot and int(ctx.authid) not in ctx.bot.bot_conf.getintlist("whitelisted_bots"):
        return
    if "ready" not in ctx.bot.objects or not ctx.bot.objects["ready"]:
        return
    if "latex_handled" in ctx.objs and ctx.objs["latex_handled"]:
        return
    if not (ctx.authid in ctx.bot.objects["user_tex_listeners"] or (ctx.server and ctx.server.id in ctx.bot.objects["server_tex_listeners"])):
        return
    if not _is_tex(ctx.msg):
        return
    if ctx.server and (ctx.server.id in ctx.bot.objects["server_tex_listeners"]) and ctx.bot.objects["server_tex_listeners"][ctx.server.id] and not (ctx.ch.id in ctx.bot.objects["server_tex_listeners"][ctx.server.id]):
        return
    await ctx.bot.log("Recieved the following listening tex message from \"{ctx.author.name}\" in server \"{ctx.server.name}\":\n{ctx.cntnt}".format(ctx=ctx))
    ctx.objs["latex_handled"] = True
    ctx.objs["latex_listening"] = True
    ctx.objs["latex_source_deleted"] = False
    ctx.objs["latex_out_deleted"] = False
    ctx.bot.objects["latex_messages"][ctx.msg.id] = ctx

    out_msg = await make_latex(ctx)

    ctx.objs["latex_out_msg"] = out_msg

    asyncio.ensure_future(reaction_edit_handler(ctx, out_msg), loop=ctx.bot.loop)
    if not ctx.objs["latex_source_deleted"]:
        ctx.objs["latex_edit_renew"] = False
        while True:
            await asyncio.sleep(600)
            if not ctx.objs["latex_edit_renew"]:
                break
            ctx.objs["latex_edit_renew"] = False
        ctx.bot.objects["latex_messages"].pop(ctx.msg.id, None)


async def tex_edit_listener(bot, before, after):
    if before.id not in bot.objects["latex_messages"]:
        ctx = MCtx(bot=bot, message=after)
        await tex_listener(ctx)
        return
    ctx = bot.objects["latex_messages"][before.id]
    ctx.objs["latex_edit_renew"] = True
    ctx.msg = after

    old_out_msg = ctx.objs["latex_out_msg"] if "latex_out_msg" in ctx.objs else None
    if old_out_msg:
        try:
            await ctx.bot.delete_message(old_out_msg)
        except discord.NotFound:
            pass
    out_msg = await make_latex(ctx)
    asyncio.ensure_future(reaction_edit_handler(ctx, out_msg), loop=ctx.bot.loop)


def load_into(bot):
    bot.data.users.ensure_exists("tex_listening", "latex_keepmsg", "latex_colour", "latex_alwaysmath", "latex_allowother", "latex_showname", shared=False)
    bot.data.users.ensure_exists("latex_preamble", "limbo_preamble", shared=True)
    bot.data.servers.ensure_exists("maths_channels", "latex_listen_enabled", shared=False)

    bot.add_after_event("ready", register_tex_listeners)
    bot.add_after_event("message_edit", tex_edit_listener)
    bot.after_ctx_message(tex_listener)<|MERGE_RESOLUTION|>--- conflicted
+++ resolved
@@ -590,13 +590,8 @@
             await ctx.data.users.set(user_id, "latex_preamble", new_preamble)
             await ctx.reply("The preamble change has been approved.")
         await ctx.data.users.set(user_id, "limbo_preamble", "")
-<<<<<<< HEAD
-        if ctx.flags["deny"]:
-            await ctx.reply("The preamble change has been denied.")
-=======
         if ctx.flags["d"]:
             await ctx.reply("The preamble change has been denied")
->>>>>>> 21d54232
         return
 
     if ctx.flags["reset"]:
