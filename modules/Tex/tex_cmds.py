import shutil
import discord
from datetime import datetime
import asyncio
import os

from io import StringIO
import aiohttp

from paraCH import paraCH

from contextBot.Context import MessageContext as MCtx

cmds = paraCH()

# TODO: Factor out into a util file everything except commands.

header = "\\documentclass[preview, border=5pt, 12pt]{standalone}\
          \n\\nonstopmode\
          \n\\everymath{\\displaystyle}\
          \n\\usepackage[mathletters]{ucs}\
          \n\\usepackage[utf8x]{inputenc}"

default_preamble = "\\usepackage{amsmath}\
                    \n\\usepackage{fancycom}\
                    \n\\usepackage{color}\
                    \n\\usepackage{tikz-cd}\
                    \n\\usepackage{physics}"


@cmds.cmd("texlisten",
          category="Maths",
          short_help="Turns on listening to your LaTeX",
          aliases=["tl"])
async def cmd_texlisten(ctx):
    """
    Usage:
        {prefix}texlisten
    Description:
        Toggles listening to messages you post looking for tex.
        When tex is found, compiles it and replies to you.
    """
    listening = await ctx.data.users.get(ctx.authid, "tex_listening")
    if listening:
        if ctx.authid in ctx.bot.objects["user_tex_listeners"]:
            ctx.bot.objects["user_tex_listeners"].remove(ctx.authid)
        await ctx.data.users.set(ctx.authid, "tex_listening", False)
        await ctx.reply("I have stopped listening to your tex.")
        return
    else:
        await ctx.data.users.set(ctx.authid, "tex_listening", True)
        ctx.bot.objects["user_tex_listeners"].append(ctx.authid)
        await ctx.reply("I am now listening to your tex.")


def _is_tex(msg):
    return (("$" in msg.clean_content) and 1 - (msg.clean_content.count("$") % 2) and msg.clean_content.strip("$")) or ("\\begin{" in msg.clean_content) or ("\\[" in msg.clean_content and "\\]" in msg.clean_content) or ("\\(" in msg.clean_content and "\\)" in msg.clean_content)


@cmds.cmd("preamblepreset",
          category="Maths",
          short_help="Instantly changes your preamble to the requested preset.",
          aliases=["ppr"])
@cmds.execute("flags", flags=["list", "set", "add", "remove", "view"])
async def cmd_ppr(ctx):
    """
    Usage:
        {prefix}preamblepreset
        {prefix}preamblepreset --list
        {prefix}preamblepreset --set funandgames
        {prefix}preamblepreset --set physics
        {prefix}preamblepreset --view funandgames
    Description:
        Updates your preamble to a preset preamble, giving you the choice of what you want. 
        Presets are currently manually submitted but will be changed in the future.
        Doesn't require bot manager approval!
        **NOTE!** This __overwrites__ your current preamble.
    Flags:
        --list: Lists all presets that are currently available.
        --view: Views the content of a preset.
        --set: Sets your preamble to the specified preset.

    """
    # Get the preset list
    l=os.listdir('tex/presets')
    li=[x.split('.')[0] for x in l]
    args = ctx.arg_str
    if ctx.flags["list"]:
        await ctx.reply("Available presets:\n```{}```".format(", ".join(li)))
        return
    if ctx.flags["set"]:
        if args == "":
            await ctx.reply("Please provide a preset to set! Use `{0.used_prefix}preamblepreset --list` to obtain the list of presets.".format(ctx))
            return
        if args not in li:
            await ctx.reply("Invalid preset.\nAvailable presets:`{}`".format(", ".join(li)))
            return        
        # Open the preset then set it
        path = "tex/presets/{}.tex".format(name)
        with open(path, 'r') as preset:
            data = preset.read()
            await ctx.data.users.set(ctx.authid, "latex_preamble", data)
            await ctx.reply("You have applied the preset `{}`.".format(args))
            return
    if ctx.flags["remove"]:
        (code, msg) = await cmds.checks["manager_perm"](ctx)
        if code != 0:
            return
        if ctx.arg_str == "":
            await ctx.reply("I can't delete nothing!")
            return
        whatdelete = "tex/presets/{}.tex".format(ctx.arg_str)
        if os.path.isfile(whatdelete):
            os.remove(whatdelete)
            await ctx.reply("Successfully removed the preset `{}`.".format(ctx.arg_str))
            return
        else:
            await ctx.reply("Unknown file: `{}`".format(ctx.arg_str))
            return
    if ctx.flags["add"]:
        (code, msg) = await cmds.checks["manager_perm"](ctx)
        if code != 0:
            return
        if (ctx.arg_str == "") and len(ctx.msg.attachments) == 0:
            await ctx.reply('Please provide arguments or attach a file!')
            return
        if len(ctx.arg_str.split(" ", 1)) == 2 and len(ctx.msg.attachments) >= 1:
            await ctx.reply("Too many arguments!")
            return
        if len(ctx.arg_str.split(" ", 1)) == 1 and len(ctx.msg.attachments) == 0:
            await ctx.reply("Please provide content for the file.")
            return
        if ctx.msg.attachments:
            file_info = ctx.msg.attachments[0]
            async with aiohttp.get(file_info['url']) as r:
                content = await r.text()
            if (ctx.arg_str != ""): 
                name = ctx.arg_str
            else:
                name = file_info['filename']
        else:      
            name = ctx.arg_str.split(" ", 1)[0] 
            content = ctx.arg_str.split(" ", 1)[1]
        file = "tex/presets/{}.tex".format(name)
        with open(he, "w") as pf:
            pf.write(content)
            pf.close()
        await ctx.reply("Successfully added preset `{}`.".format(name))
        return
    if(ctx.flags["view"]):
        path = "tex/presets/{}.tex".format(args)
        if args == "":
            await ctx.reply("Please provide a preset to view! Use `{0.used_prefix}preamblepreset --list` to obtain the list of presets.".format(ctx))
            return
        if args not in li:
            await ctx.reply("Invalid preset.\nAvailable presets:`{}`".format(", ".join(li)))
            return
        with open(path, 'r') as preset:
            data = preset.read()
            msg = "Viewing preset {}:""\n{}".format(args, data)
            await ctx.reply(msg, split=True, code=True)
            return
    await ctx.reply("Preamble presets don't require bot manager approval to apply. Presets will be added or updated regularly!\nUse `{0.used_prefix}preamblepreset --list` to view the list, and `{0.used_prefix}preamblepreset --set <preset>` to set your preset.".format(ctx))


@cmds.cmd("tex",
          category="Maths",
          short_help="Renders LaTeX code",
          aliases=[",", "$", "$$", "align", "latex", "texw"])
@cmds.execute("flags", flags=["config", "keepmsg", "color==", "colour==", "alwaysmath", "allowother", "name"])
async def cmd_tex(ctx):
    """
    Usage:
        {prefix}tex <code>
        {prefix}, <code>
        {prefix}$ <equation>
        {prefix}$$ <displayeqn>
        {prefix}align <align block>
        {prefix}tex --colour white | black | grey | dark
    Description:
        Renders and displays LaTeX code.

        Using $ or , instead of tex compiles
        \\begin{{gather*}}<code>\\end{{gather*}}
        (You can treat this as a display equation with centering where \\\\ works.)

        Using $$ instead of tex compiles
        $$<code>$$.

        Using align instead of tex compiles
        \\begin{{align*}}<code>\\end{{align*}}.

        Use the reactions to delete the message and show your code, respectively.
    Flags:2
        --config:: Shows you your current config.
        --colour:: Changes your colourscheme. One of default, white, black, or grey.
        --keepmsg:: Toggles whether I delete your source message or not.
        --alwaysmath:: Toggles whether {prefix}tex always renders in math mode.
        --allowother:: Toggles whether other users may use the reaction to show your message source.
        --name:: Toggles whether your name appears on the output message. Note the name of the image is your userid.
    Examples:
        {prefix}tex This is a fraction: $\\frac{{1}}{{2}}$
        {prefix}$ \\int^\\infty_0 f(x)~dx
        {prefix}$$ \\bmqty{{1 & 0 & 0\\\\ 0 & 1 & 0\\\\ 0 & 0 & 1}}
        {prefix}align a &= b\\\\ c &= d
        {prefix}tex --colour grey
    """
    if ctx.flags["config"]:
        await show_config(ctx)
        return
    elif ctx.flags["keepmsg"]:
        keepmsg = await ctx.data.users.get(ctx.authid, "latex_keep_message")
        if keepmsg is None:
            keepmsg = True
        keepmsg = 1 - keepmsg
        await ctx.data.users.set(ctx.authid, "latex_keep_message", keepmsg)
        if keepmsg:
            await ctx.reply("I will now keep your message after compilation.")
        else:
            await ctx.reply("I will not keep your message after compilation.")
        return
    elif ctx.flags["colour"] or ctx.flags["color"]:
        colour = ctx.flags["colour"] if ctx.flags["colour"] else ctx.flags["color"]
        if colour not in ["default", "white", "black", "grey", "gray", "dark"]:
            await ctx.reply("Unknown colour scheme. Known colours are `default`, `white`, `black`, `dark` and `grey`.")
            return
        await ctx.data.users.set(ctx.authid, "latex_colour", colour)
        await ctx.reply("Your colour scheme has been changed to {}".format(colour))
        return
    elif ctx.flags["alwaysmath"]:
        always = await ctx.data.users.get(ctx.authid, "latex_alwaysmath")
        if always is None:
            always = False
        always = 1 - always
        await ctx.data.users.set(ctx.authid, "latex_alwaysmath", always)
        if always:
            await ctx.reply("`{0}tex` will now render in math mode. You can use `{0}latex` to render normally.".format(ctx.used_prefix))
        else:
            await ctx.reply("`{0}tex` now render latex as usual.".format(ctx.used_prefix))
        return
    elif ctx.flags["allowother"]:
        allowed = await ctx.data.users.get(ctx.authid, "latex_allowother")
        if allowed is None:
            allowed = False
        allowed = 1 - allowed
        await ctx.data.users.set(ctx.authid, "latex_allowother", allowed)
        if allowed:
            await ctx.reply("Other people may now use the reaction to view your message source.")
        else:
            await ctx.reply("Other people may no longer use the reaction to view your message source.")
        return
    elif ctx.flags["name"]:
        showname = await ctx.data.users.get(ctx.authid, "latex_showname")
        if showname is None:
            showname = True
        showname = 1 - showname
        await ctx.data.users.set(ctx.authid, "latex_showname", showname)
        if showname:
            await ctx.reply("Your name is now shown on the output message.")
        else:
            await ctx.reply("Your name is no longer shown on the output message. Note that your user id appears in the name of the output image.")
        return

    if ctx.arg_str == "":
        if ctx.used_cmd_name != ",":
            await ctx.reply("Please give me something to compile! See `{0}help` and `{0}help tex` for usage!".format(ctx.used_prefix))
        return
    ctx.objs["latex_listening"] = False
    ctx.objs["latex_source_deleted"] = False
    ctx.objs["latex_out_deleted"] = False
    ctx.objs["latex_handled"] = True
    ctx.bot.objects["latex_messages"][ctx.msg.id] = ctx

    out_msg = await make_latex(ctx)

    asyncio.ensure_future(reaction_edit_handler(ctx, out_msg), loop=ctx.bot.loop)
    if not ctx.objs["latex_source_deleted"]:
        ctx.objs["latex_edit_renew"] = False
        while True:
            await asyncio.sleep(600)
            if not ctx.objs["latex_edit_renew"]:
                break
            ctx.objs["latex_edit_renew"] = False
        ctx.bot.objects["latex_messages"].pop(ctx.msg.id, None)


async def parse_tex(ctx, source):
    if source.strip().startswith("```tex"):
        source = source[6:]
    source = source.strip("`").strip()
    if ctx.objs["latex_listening"]:
        return source
    always = await ctx.bot.data.users.get(ctx.authid, "latex_alwaysmath")
    if ctx.used_cmd_name == "latex" or (ctx.used_cmd_name == "tex" and not always):
        return source
    if ctx.used_cmd_name in ["$", ","] or (ctx.used_cmd_name == "tex" and always):
        return "\\begin{{gather*}}\n{}\n\\end{{gather*}}".format(source.strip(","))
    elif ctx.used_cmd_name == "$$":
        return "$${}$$".format(source)
    elif ctx.used_cmd_name == "align":
        return "\\begin{{align*}}\n{}\n\\end{{align*}}".format(source)
    elif ctx.used_cmd_name == "texw":
        return "{{\\color{{white}}\\rule{{\\textwidth}}{{1pt}}}}\n{}".format(source)
    else:
        return source


async def make_latex(ctx):
    source = ctx.msg.clean_content if ctx.objs["latex_listening"] else ctx.msg.clean_content.partition(ctx.used_cmd_name)[2].strip()
    ctx.objs["latex_source"] = await parse_tex(ctx, source)

    error = await texcomp(ctx)
    err_msg = ""

    keep = await ctx.data.users.get(ctx.authid, "latex_keep_message")
    keep = keep or (keep is None)

    if error != "":
        err_msg = "Compile error! Output:\n```\n{}\n```".format(error)
    elif not keep:
        ctx.objs["latex_source_deleted"] = True
        await ctx.del_src()

    ctx.objs["latex_source_msg"] = "```tex\n{}\n```{}".format(ctx.objs["latex_source"], err_msg)
    ctx.objs["latex_del_emoji"] = ctx.bot.objects["emoji_tex_del"]
    ctx.objs["latex_delsource_emoji"] = ctx.bot.objects["emoji_tex_delsource"]
    ctx.objs["latex_show_emoji"] = ctx.bot.objects["emoji_tex_errors" if error else "emoji_tex_show"]

    ctx.objs["latex_name"] = "**{}**:\n".format(ctx.author.name.replace("*", "\\*")) if (await ctx.data.users.get(ctx.authid, "latex_showname")) in [None, True] else ""

    file_name = "tex/{}.png".format(ctx.authid)
    exists = True if os.path.isfile(file_name) else False
    out_msg = await ctx.reply(file_name=file_name if exists else "tex/failed.png",
                              message="{}{}".format(ctx.objs["latex_name"],
                                                    ("Compile Error! Click the {} reaction for details. (You may edit your message)".format(ctx.objs["latex_show_emoji"])) if error else ""))
    if exists:
        os.remove(file_name)
    ctx.objs["latex_show"] = 0
    ctx.objs["latex_out_msg"] = out_msg
    return out_msg


async def reaction_edit_handler(ctx, out_msg):
    try:
        await ctx.bot.add_reaction(out_msg, ctx.objs["latex_del_emoji"])
        await ctx.bot.add_reaction(out_msg, ctx.objs["latex_show_emoji"])
        if not ctx.objs["latex_source_deleted"]:
            await ctx.bot.add_reaction(out_msg, ctx.objs["latex_delsource_emoji"])

    except discord.Forbidden:
        return
    allow_other = await ctx.bot.data.users.get(ctx.authid, "latex_allowother")

    def check(reaction, user):
        if user == ctx.me:
            return False
        result = reaction.emoji == ctx.objs["latex_del_emoji"] and user == ctx.author
        result = result or (reaction.emoji == ctx.objs["latex_show_emoji"] and (allow_other or user == ctx.author))
        result = result or (reaction.emoji == ctx.objs["latex_delsource_emoji"] and (user == ctx.author))
        return result

    while True:
        res = await ctx.bot.wait_for_reaction(message=out_msg,
                                              timeout=300,
                                              check=check)
        if res is None:
            break
        if res.reaction.emoji == ctx.objs["latex_delsource_emoji"]:
            try:
                await ctx.bot.delete_message(ctx.msg)
            except discord.NotFound:
                pass
            except discord.Forbidden:
                pass
            try:
                await ctx.bot.remove_reaction(out_msg, ctx.objs["latex_delsource_emoji"], ctx.me)
                await ctx.bot.remove_reaction(out_msg, ctx.objs["latex_delsource_emoji"], ctx.author)
            except discord.NotFound:
                pass
            except discord.Forbidden:
                pass

        if res.reaction.emoji == ctx.objs["latex_del_emoji"] and res.user == ctx.author:
            await ctx.bot.delete_message(out_msg)
            ctx.objs["latex_out_deleted"] = True
            return
        if res.reaction.emoji == ctx.objs["latex_show_emoji"] and (res.user != ctx.me):
            try:
                await ctx.bot.remove_reaction(out_msg, ctx.objs["latex_show_emoji"], res.user)
            except discord.Forbidden:
                pass
            except discord.NotFound:
                pass
            ctx.objs["latex_show"] = 1 - ctx.objs["latex_show"]
            await ctx.bot.edit_message(out_msg,
                                       "{}{} ".format(ctx.objs["latex_name"], (ctx.objs["latex_source_msg"] if ctx.objs["latex_show"] else "")))
    try:
        await ctx.bot.remove_reaction(out_msg, ctx.objs["latex_del_emoji"], ctx.me)
        await ctx.bot.remove_reaction(out_msg, ctx.objs["latex_show_emoji"], ctx.me)
        await ctx.bot.remove_reaction(out_msg, ctx.objs["latex_delsource_emoji"], ctx.me)
    except discord.Forbidden:
        pass
    except discord.NotFound:
        pass
    pass


async def show_config(ctx):
    # Grab the config values
    grab = ["latex_keep_message", "latex_colour", "latex_alwaysmath", "latex_allowother", "latex_showname"]
    grab_names = ["keepmsg", "colour", "alwaysmath", "allowother", "showname"]

    values = []
    for to_grab in grab:
        values.append(await ctx.data.users.get(ctx.authid, to_grab))

    value_lines = []
    value_lines.append("Keeping your message after compilation" if values[0] or values[0] is None else "Deleting your message after compilation")
    value_lines.append("Using colourscheme `{}`".format(values[1] if values[1] is not None else "default"))
    value_lines.append(("`{}tex` renders in mathmode" if values[2] else "`{}tex` renders in textmode").format(ctx.used_prefix))
    value_lines.append("Other uses may view your source and errors" if values[3] else "Other users may not view your source and errors")
    value_lines.append("Your name shows on the compiled output" if values[4] or values[4] is None else "Your name is hidden on the compiled output")

    desc = "**Config Option Values:**\n{}".format(ctx.prop_tabulate(grab_names, value_lines))

    # Initialise the embed
    embed = discord.Embed(title="Personal LaTeX Configuration", color=discord.Colour.light_grey(), description=desc)

    preamble = await ctx.data.users_long.get(ctx.authid, "latex_preamble")
    header = ""
    if not preamble:
        header = "No custom user preamble set, using default preamble."
        preamble = default_preamble
        if ctx.server:
            server_preamble = await ctx.data.servers_long.get(ctx.server.id, "server_latex_preamble")
            if server_preamble:
                header = "No custom user preamble set, using server preamble."
                preamble = server_preamble

    preamble_message = "{}```tex\n{}\n```".format(header, preamble)

    if len(preamble) > 1000:
        temp_file = StringIO()
        temp_file.write(preamble)

        preamble_message = "{}\nSent via direct message".format(header)

        temp_file.seek(0)
        try:
            await ctx.bot.send_file(ctx.author, fp=temp_file, filename="current_preamble.tex", content="Current active preamble")
        except discord.Forbidden:
            preamble_message = "Attempted to send your preamble file by direct message, but couldn't reach you."

    embed.add_field(name="Current preamble", value=preamble_message)

    new_preamble = await ctx.data.users.get(ctx.authid, "limbo_preamble")
    new_preamble_message = "```tex\n{}\n```".format(new_preamble)
    if new_preamble and len(new_preamble) > 1000:
        temp_file = StringIO()
        temp_file.write(new_preamble)

        new_preamble_message = "Sent via direct message"

        temp_file.seek(0)
        try:
            await ctx.bot.send_file(ctx.author, fp=temp_file, filename="new_preamble.tex", content="Preamble awaiting approval.")
        except discord.Forbidden:
            new_preamble_message = "Attempted to send your preamble file by direct message, but couldn't reach you."

    if new_preamble:
        embed.add_field(name="Awaiting approval", value=new_preamble_message, inline=False)

    await ctx.offer_delete(await ctx.reply(embed=embed))


@cmds.cmd("serverpreamble",
          category="Maths",
          short_help="Change the server LaTeX preamble",
          flags=["reset", "replace", "remove"])
@cmds.require("in_server")
@cmds.require("in_server_has_mod")
async def cmd_serverpreamble(ctx):
    """
    Usage:
        {prefix}serverpreamble [code] [--reset] [--replace] [--remove]
    Description:
        Modifies or displays the current server preamble.
        The server preamble is used for compilation when a user in the server has no personal preamble.
        If [code] is provided, adds this to the server preamble, or replaces it with --replace
    Flags:2
        reset::  Resets your preamble to the default.
        replace:: replaces your preamble with this code
        remove:: Removes all lines from your preamble containing the given text.
    """
    if ctx.flags["reset"]:
        await ctx.data.servers_long.set(ctx.server.id, "server_latex_preamble", None)
        await ctx.reply("The server preamble has been reset to the default!")
        return

    current_preamble = await ctx.data.servers_long.get(ctx.server.id, "server_latex_preamble")
    current_preamble = current_preamble if current_preamble else default_preamble

    desc = "```tex\n{}```".format(current_preamble)
    embed = discord.Embed(title="Server LaTeX Configuration", color=discord.Colour.light_grey(), description=desc)

    if not ctx.arg_str and not ctx.msg.attachments:
        if len(current_preamble) > 1000:
            temp_file = StringIO()
            temp_file.write(current_preamble)

            temp_file.seek(0)
            await ctx.offer_delete(await ctx.reply(file_data=temp_file, file_name="server_preamble.tex", message="Current server preamble"))
        else:
            await ctx.offer_delete(await ctx.reply(embed=embed))
        return

    ctx.objs["latex_handled"] = True

    file_name = "preamble.tex"
    if ctx.msg.attachments:
        file_info = ctx.msg.attachments[0]
        async with aiohttp.get(file_info['url']) as r:
            new_preamble = await r.text()
        file_name = file_info['filename']
    else:
        new_preamble = ctx.arg_str

    if not ctx.flags["replace"]:
        new_preamble = "{}\n{}".format(current_preamble, new_preamble)

    if ctx.flags["remove"]:
        if ctx.arg_str not in current_preamble:
            await ctx.reply("Couldn't find this string in any line of the server preamble!")
            return
        new_preamble = "\n".join([line for line in current_preamble.split("\n") if ctx.arg_str not in line])

    await ctx.data.servers_long.set(ctx.server.id, "server_latex_preamble", new_preamble)

    in_file = (len(new_preamble) > 1000)
    if in_file:
        temp_file = StringIO()
        temp_file.write(new_preamble)

    preamble_message = "See file below!" if in_file else "```tex\n{}\n```".format(new_preamble)

    embed = discord.Embed(title="New Server Preamble", color=discord.Colour.blue()) \
        .set_author(name="{} ({})".format(ctx.author, ctx.authid),
                    icon_url=ctx.author.avatar_url) \
        .add_field(name="Preamble", value=preamble_message, inline=False) \
        .add_field(name="Server", value="{} ({})".format(ctx.server.name, ctx.server.id), inline=False) \
        .set_footer(text=datetime.utcnow().strftime("Sent from {} at %-I:%M %p, %d/%m/%Y".format(ctx.server.name if ctx.server else "private message")))

    await ctx.bot.send_message(ctx.bot.objects["preamble_channel"], embed=embed)
    if in_file:
        temp_file.seek(0)
        await ctx.bot.send_file(ctx.bot.objects["preamble_channel"], fp=temp_file, filename=file_name)
    await ctx.reply("Your server preamble has been updated!")


@cmds.cmd("preamble",
          category="Maths",
          short_help="Change how your LaTeX compiles",
          aliases=["texconfig"])
@cmds.execute("flags", flags=["reset", "replace", "add", "a==", "remove", "retract", "d=="])
async def cmd_preamble(ctx):
    """
    Usage:
        {prefix}preamble [code] [--reset] [--replace] [--remove]
    Description:
        Displays the preamble currently used for compiling your latex code.
        If [code] is provided, adds this to your preamble, or replaces it with --replace
        Note that preambles must currently be approved by a bot manager, to prevent abuse.
    Flags:2
        reset::  Resets your preamble to the default.
        replace:: replaces your preamble with this code
        remove:: Removes all lines from your preamble containing the given text.
        retract:: Retract a pending preamble.
    """
    user_id = ctx.flags["a"] or ctx.flags["d"]
    if user_id:
        (code, msg) = await cmds.checks["manager_perm"](ctx)
        if code != 0:
            return
        if ctx.flags["a"]:
            new_preamble = await ctx.data.users_long.get(user_id, "limbo_preamble")
            if not new_preamble:
                await ctx.reply("Nothing to approve. Perhaps this preamble was already approved?")
                return
            new_preamble = new_preamble if new_preamble.strip() else default_preamble
<<<<<<< HEAD
            await ctx.data.users.set(user_id, "latex_preamble", new_preamble)
            await ctx.reply("The preamble change has been approved.")
        await ctx.data.users.set(user_id, "limbo_preamble", "")
=======
            await ctx.data.users_long.set(user_id, "latex_preamble", new_preamble)
            await ctx.reply("The preamble change has been approved")
        await ctx.data.users_long.set(user_id, "limbo_preamble", "")
>>>>>>> e1f746fb
        if ctx.flags["d"]:
            await ctx.reply("The preamble change has been denied")
        return

    if ctx.flags["reset"]:
        await ctx.data.users_long.set(ctx.authid, "latex_preamble", None)
        await ctx.data.users_long.set(ctx.authid, "limbo_preamble", "")
        await ctx.reply("Your LaTeX preamble has been reset to the default!")
        return

    if ctx.flags["retract"]:
        await ctx.data.users_long.set(ctx.authid, "limbo_preamble", "")
        await ctx.reply("You have retracted your preamble request.")
        return

    if not ctx.arg_str and not ctx.msg.attachments:
        await show_config(ctx)
        return

    ctx.objs["latex_handled"] = True

    file_name = "preamble.tex"
    if ctx.msg.attachments:
        file_info = ctx.msg.attachments[0]
        async with aiohttp.get(file_info['url']) as r:
            new_preamble = await r.text()
        file_name = file_info['filename']
    else:
        new_preamble = ctx.arg_str

    current_preamble = await ctx.data.users_long.get(ctx.authid, "limbo_preamble")
    if not current_preamble:
        current_preamble = await ctx.data.users_long.get(ctx.authid, "latex_preamble")
        if not current_preamble and ctx.server:
            current_preamble = await ctx.data.servers_long.get(ctx.server.id, "server_latex_preamble")
        if not current_preamble:
            current_preamble = default_preamble

    if not ctx.flags["replace"]:
        new_preamble = "{}\n{}".format(current_preamble, new_preamble)

    if ctx.flags["remove"]:
        # TODO: Fix, Ugly
        if ctx.arg_str not in current_preamble:
            await ctx.reply("Couldn't find this in any line of your preamble!")
            return
        new_preamble = "\n".join([line for line in current_preamble.split("\n") if ctx.arg_str not in line])

    await ctx.data.users_long.set(ctx.authid, "limbo_preamble", new_preamble)

    in_file = (len(new_preamble) > 1000)
    if in_file:
        temp_file = StringIO()
        temp_file.write(new_preamble)

    preamble_message = "See file below!" if in_file else "```tex\n{}\n```".format(new_preamble)

    embed = discord.Embed(title="LaTeX Preamble Request", color=discord.Colour.blue()) \
        .set_author(name="{} ({})".format(ctx.author, ctx.authid),
                    icon_url=ctx.author.avatar_url) \
        .add_field(name="Requested preamble", value=preamble_message, inline=False) \
        .add_field(name="To Approve", value="`{}preamble --a {}`".format(ctx.bot.prefix, ctx.authid), inline=False) \
        .set_footer(text=datetime.utcnow().strftime("Sent from {} at %-I:%M %p, %d/%m/%Y".format(ctx.server.name if ctx.server else "private message")))
    await ctx.bot.send_message(ctx.bot.objects["preamble_channel"], ctx.authid, embed=embed)
    if in_file:
        temp_file.seek(0)
        await ctx.bot.send_file(ctx.bot.objects["preamble_channel"], fp=temp_file, filename=file_name)
    await ctx.reply("Your new preamble has been sent to the bot managers for review!\n Use `{0.used_prefix}preamble --retract` to retract your preamble.".format(ctx))


async def texcomp(ctx):
    fn = "tex/{}.tex".format(ctx.authid)
    shutil.copy('tex/preamble.tex', fn)

    preamble = await ctx.data.users_long.get(ctx.authid, "latex_preamble")
    if not preamble and ctx.server:
        preamble = await ctx.data.servers_long.get(ctx.server.id, "server_latex_preamble")
    if not preamble:
        preamble = default_preamble

    with open(fn, 'w') as work:
        work.write(header + preamble)
        work.write('\n' + '\\begin{document}' + '\n')
        work.write(ctx.objs["latex_source"])
        work.write('\n' + '\\end{document}' + '\n')
        work.close()
    colour = await ctx.data.users.get(ctx.authid, "latex_colour")
    colour = colour if colour else "default"
    return await ctx.run_sh("tex/texcompile.sh {} {}".format(ctx.authid, colour))


async def register_tex_listeners(bot):
    bot.objects["user_tex_listeners"] = [str(userid) for userid in await bot.data.users.find("tex_listening", True, read=True)]
    bot.objects["server_tex_listeners"] = {}
    for serverid in await bot.data.servers.find("latex_listen_enabled", True, read=True):
        channels = await bot.data.servers.get(serverid, "maths_channels")
        bot.objects["server_tex_listeners"][str(serverid)] = channels if channels else []
    bot.objects["latex_messages"] = {}
    await bot.log("Loaded {} user tex listeners and {} server tex listeners.".format(len(bot.objects["user_tex_listeners"]), len(bot.objects["server_tex_listeners"])))


async def tex_listener(ctx):
    if ctx.author.bot and int(ctx.authid) not in ctx.bot.bot_conf.getintlist("whitelisted_bots"):
        return
    if "ready" not in ctx.bot.objects or not ctx.bot.objects["ready"]:
        return
    if "latex_handled" in ctx.objs and ctx.objs["latex_handled"]:
        return
    if not (ctx.authid in ctx.bot.objects["user_tex_listeners"] or (ctx.server and ctx.server.id in ctx.bot.objects["server_tex_listeners"])):
        return
    if not _is_tex(ctx.msg):
        return
    if ctx.server and (ctx.server.id in ctx.bot.objects["server_tex_listeners"]) and ctx.bot.objects["server_tex_listeners"][ctx.server.id] and not (ctx.ch.id in ctx.bot.objects["server_tex_listeners"][ctx.server.id]):
        return
    await ctx.bot.log("Recieved the following listening tex message from \"{ctx.author.name}\" in server \"{ctx.server.name}\":\n{ctx.cntnt}".format(ctx=ctx))
    ctx.objs["latex_handled"] = True
    ctx.objs["latex_listening"] = True
    ctx.objs["latex_source_deleted"] = False
    ctx.objs["latex_out_deleted"] = False
    ctx.bot.objects["latex_messages"][ctx.msg.id] = ctx

    out_msg = await make_latex(ctx)

    ctx.objs["latex_out_msg"] = out_msg

    asyncio.ensure_future(reaction_edit_handler(ctx, out_msg), loop=ctx.bot.loop)
    if not ctx.objs["latex_source_deleted"]:
        ctx.objs["latex_edit_renew"] = False
        while True:
            await asyncio.sleep(600)
            if not ctx.objs["latex_edit_renew"]:
                break
            ctx.objs["latex_edit_renew"] = False
        ctx.bot.objects["latex_messages"].pop(ctx.msg.id, None)


async def tex_edit_listener(bot, before, after):
    if before.id not in bot.objects["latex_messages"]:
        ctx = MCtx(bot=bot, message=after)
        await tex_listener(ctx)
        return
    ctx = bot.objects["latex_messages"][before.id]
    ctx.objs["latex_edit_renew"] = True
    ctx.msg = after

    old_out_msg = ctx.objs["latex_out_msg"] if "latex_out_msg" in ctx.objs else None
    if old_out_msg:
        try:
            await ctx.bot.delete_message(old_out_msg)
        except discord.NotFound:
            pass
    out_msg = await make_latex(ctx)
    asyncio.ensure_future(reaction_edit_handler(ctx, out_msg), loop=ctx.bot.loop)


def load_into(bot):
    bot.data.users.ensure_exists("tex_listening", "latex_keepmsg", "latex_colour", "latex_alwaysmath", "latex_allowother", "latex_showname", shared=False)
    bot.data.users_long.ensure_exists("latex_preamble", "limbo_preamble", shared=True)
    bot.data.servers.ensure_exists("maths_channels", "latex_listen_enabled", shared=False)
    bot.data.servers_long.ensure_exists("server_latex_preamble", shared=True)

    bot.add_after_event("ready", register_tex_listeners)
    bot.add_after_event("message_edit", tex_edit_listener)
    bot.after_ctx_message(tex_listener)<|MERGE_RESOLUTION|>--- conflicted
+++ resolved
@@ -587,15 +587,9 @@
                 await ctx.reply("Nothing to approve. Perhaps this preamble was already approved?")
                 return
             new_preamble = new_preamble if new_preamble.strip() else default_preamble
-<<<<<<< HEAD
-            await ctx.data.users.set(user_id, "latex_preamble", new_preamble)
+            await ctx.data.users_long.set(user_id, "latex_preamble", new_preamble)
             await ctx.reply("The preamble change has been approved.")
-        await ctx.data.users.set(user_id, "limbo_preamble", "")
-=======
-            await ctx.data.users_long.set(user_id, "latex_preamble", new_preamble)
-            await ctx.reply("The preamble change has been approved")
         await ctx.data.users_long.set(user_id, "limbo_preamble", "")
->>>>>>> e1f746fb
         if ctx.flags["d"]:
             await ctx.reply("The preamble change has been denied")
         return
