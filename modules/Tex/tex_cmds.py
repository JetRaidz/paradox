import discord
import asyncio
import os


from contextBot.Context import MessageContext as MCtx

from tex_config import show_config
from tex_compile import colourschemes

from paraCH import paraCH

cmds = paraCH()

"""
Commands and handlers for LaTeX compilation, both manual and automatic.

Commands provided:
    texlisten:
        Toggles a user-setting for global tex recognition
    tex:
        Manually render LaTeX and configure rendering settings.

Handlers:
    tex_edit_listener:
        Listens to edited messages for automatic tex (re)compilation
    tex_listener:
        Listens to all new messages for automatic tex compilation

Initialisation:
    register_tex_listeners:
        Add all users and servers with tex listening enabled to bot objects

Bot Objects:
    user_tex_listeners: set of user id strings
    server_tex_listeners: dictionary of lists of math channel ids, indexed by server id
    latex_messages: dictionary of Contexts, indexed by message ids

User data:
    tex_listening: bool
        (app specific, user configured)
        Whether the user has global tex listening enabled
    latex_keepmsg: bool
        (app specific, user configured)
        Whether the latex source message will be deleted after compilation
    latex_colour: string
        (app specific, user configured)
        The background colour for compiled LaTeX output
    latex_alwaysmath: bool
        (app specific, user configured)
        Whether the `tex` command should render in paragraph or math mode
    latex_allowother: bool
        (app specific, user configured)
        Whether other users are allowed to use the showtex reaction on compiled output
    latex_showname: bool
        (app specific, user configured)
        Whether the user's name should be shown on the output
    latex_preamble: string
        (app independent, user configured)
        The preamble used in LaTeX compilation
    limbo-preamble: string
        (app independent, user configured)
        A preamble submitted by the user which is awaiting approval

Server data:
    maths_channels: list of channel ids
        (app specific, admin configured)
        The channels with automatic latex recognition enabled
    latex_listen_enabled: bool
        (app specific, admin configured)
        Whether automatic latex recognition is enabled at all
"""


@cmds.cmd("texlisten",
          category="Maths",
          short_help="Turns on listening to your LaTeX",
          aliases=["tl"])
async def cmd_texlisten(ctx):
    """
    Usage:
        {prefix}texlisten
    Description:
        Toggles listening to messages you post looking for tex.
        When tex is found, compiles it and replies to you.
    """
    listening = await ctx.data.users.get(ctx.authid, "tex_listening")

    # Add or remove the user from the current user tex listeners, and update the db entry
    if listening:
        ctx.bot.objects["user_tex_listeners"].discard(ctx.authid)
        await ctx.data.users.set(ctx.authid, "tex_listening", False)
        await ctx.reply("I have stopped listening to your tex.")
    else:
        ctx.bot.objects["user_tex_listeners"].add(ctx.authid)
        await ctx.data.users.set(ctx.authid, "tex_listening", True)
        await ctx.reply("I am now listening to your tex.")


def _is_tex(msg):
    """
    Helper to check whether an incoming or edited message contains LaTeX source code.
    """
    content = msg.clean_content
    is_tex = False

    # Check if there are an even number of dollar signs
    is_tex = is_tex or (("$" in content) and
                        1 - (content.count("$") % 2) and
                        content.strip("$"))

    # Check if it contains the start of an environment
    is_tex = is_tex or ("\\begin{" in content)

    # Check if it contains the \[ \] or \( \) math modes
    is_tex = is_tex or ("\\[" in content and "\\]" in content)
    is_tex = is_tex or ("\\(" in content and "\\)" in content)

    # If a non-latex code block exists, the message probably isn't LaTeX
    if is_tex and "```" in content and not any(word in content for word in ["```tex", "```latex", "```\n"]):
        # Check whether every such code block is a one liner, or has a space in the syntax field
        lines = content.splitlines()
        if not all(1 - line.count("```") % 2 or " " in line or line == "```" for line in lines if "```" in line):
            is_tex = False

    return is_tex


@cmds.cmd("preamblepreset",
          category="Maths",
          short_help="Instantly changes your preamble to the requested preset.",
          aliases=["ppr"])
@cmds.execute("flags", flags=["list", "set", "add", "remove", "view"])
async def cmd_ppr(ctx):
    """
    Usage:
        {prefix}preamblepreset
        {prefix}preamblepreset --list
        {prefix}preamblepreset --set funandgames
        {prefix}preamblepreset --set physics
        {prefix}preamblepreset --view funandgames
    Description:
        Updates your preamble to a preset preamble, giving you the choice of what you want. 
        Presets are currently manually submitted but will be changed in the future.
        Doesn't require bot manager approval!
        **NOTE!** This __overwrites__ your current preamble.
    Flags:
        --list: Lists all presets that are currently available.
        --view: Views the content of a preset.
        --set: Sets your preamble to the specified preset.

    """
    # Get the preset list
    l=os.listdir('tex/presets')
    li=[x.split('.')[0] for x in l]
    args = ctx.arg_str
    if ctx.flags["list"]:
        await ctx.reply("Available presets:\n```{}```".format(", ".join(li)))
        return
    if ctx.flags["set"]:
        if args == "":
            await ctx.reply("Please provide a preset to set! Use `{0.used_prefix}preamblepreset --list` to obtain the list of presets.".format(ctx))
            return
        if args not in li:
            await ctx.reply("Invalid preset.\nAvailable presets:`{}`".format(", ".join(li)))
            return        
        # Open the preset then set it
        path = "tex/presets/{}.tex".format(name)
        with open(path, 'r') as preset:
            data = preset.read()
            await ctx.data.users.set(ctx.authid, "latex_preamble", data)
            await ctx.reply("You have applied the preset `{}`.".format(args))
            return
    if ctx.flags["remove"]:
        (code, msg) = await cmds.checks["manager_perm"](ctx)
        if code != 0:
            return
        if ctx.arg_str == "":
            await ctx.reply("I can't delete nothing!")
            return
        whatdelete = "tex/presets/{}.tex".format(ctx.arg_str)
        if os.path.isfile(whatdelete):
            os.remove(whatdelete)
            await ctx.reply("Successfully removed the preset `{}`.".format(ctx.arg_str))
            return
        else:
            await ctx.reply("Unknown file: `{}`".format(ctx.arg_str))
            return
    if ctx.flags["add"]:
        (code, msg) = await cmds.checks["manager_perm"](ctx)
        if code != 0:
            return
        if (ctx.arg_str == "") and len(ctx.msg.attachments) == 0:
            await ctx.reply('Please provide arguments or attach a file!')
            return
        if len(ctx.arg_str.split(" ", 1)) == 2 and len(ctx.msg.attachments) >= 1:
            await ctx.reply("Too many arguments!")
            return
        if len(ctx.arg_str.split(" ", 1)) == 1 and len(ctx.msg.attachments) == 0:
            await ctx.reply("Please provide content for the file.")
            return
        if ctx.msg.attachments:
            file_info = ctx.msg.attachments[0]
            async with aiohttp.get(file_info['url']) as r:
                content = await r.text()
            if (ctx.arg_str != ""): 
                name = ctx.arg_str
            else:
                name = file_info['filename']
        else:      
            name = ctx.arg_str.split(" ", 1)[0] 
            content = ctx.arg_str.split(" ", 1)[1]
        file = "tex/presets/{}.tex".format(name)
        with open(he, "w") as pf:
            pf.write(content)
            pf.close()
        await ctx.reply("Successfully added preset `{}`.".format(name))
        return
    if(ctx.flags["view"]):
        path = "tex/presets/{}.tex".format(args)
        if args == "":
            await ctx.reply("Please provide a preset to view! Use `{0.used_prefix}preamblepreset --list` to obtain the list of presets.".format(ctx))
            return
        if args not in li:
            await ctx.reply("Invalid preset.\nAvailable presets:`{}`".format(", ".join(li)))
            return
        with open(path, 'r') as preset:
            data = preset.read()
            msg = "Viewing preset {}:""\n{}".format(args, data)
            await ctx.reply(msg, split=True, code=True)
            return
    await ctx.reply("Preamble presets don't require bot manager approval to apply. Presets will be added or updated regularly!\nUse `{0.used_prefix}preamblepreset --list` to view the list, and `{0.used_prefix}preamblepreset --set <preset>` to set your preset.".format(ctx))


@cmds.cmd("tex",
          category="Maths",
          short_help="Renders LaTeX code",
          aliases=[",", "$", "$$", "align", "latex", "texw"])
@cmds.execute("flags", flags=["config", "keepmsg", "color==", "colour==", "alwaysmath", "allowother", "name"])
async def cmd_tex(ctx):
    """
    Usage:
        {prefix}tex <code>
        {prefix}, <code>
        {prefix}$ <equation>
        {prefix}$$ <displayeqn>
        {prefix}align <align block>
        {prefix}tex --colour white | black | grey | dark
    Description:
        Renders and displays LaTeX code.

        Using $ or , instead of tex compiles
        \\begin{{gather*}}<code>\\end{{gather*}}
        (You can treat this as a display equation with centering where \\\\ works.)

        Using $$ instead of tex compiles
        $$<code>$$.

        Using align instead of tex compiles
        \\begin{{align*}}<code>\\end{{align*}}.

        Use the reactions to delete the message and show your code, respectively.
    Flags:10
        config:: Shows you your current config.
        colour:: Changes your colourscheme. Run this as `--colour show` to see valid schemes
        keepmsg:: Toggles whether I delete your source message or not.
        alwaysmath:: Toggles whether {prefix}tex always renders in math mode.
        allowother:: Toggles whether other users may use the reaction to show your message source.
        name:: Toggles whether your name appears on the output message. Note the name of the image is your userid.
    Examples:
        {prefix}tex This is a fraction: $\\frac{{1}}{{2}}$
        {prefix}$ \\int^\\infty_0 f(x)~dx
        {prefix}$$ \\bmqty{{1 & 0 & 0\\\\ 0 & 1 & 0\\\\ 0 & 0 & 1}}
        {prefix}align a &= b\\\\ c &= d
        {prefix}tex --colour grey
    """
    if ctx.flags["config"]:
        await show_config(ctx)
        return
    elif ctx.flags["keepmsg"]:
        keepmsg = await ctx.data.users.get(ctx.authid, "latex_keep_message")
        if keepmsg is None:
            keepmsg = True
        keepmsg = 1 - keepmsg
        await ctx.data.users.set(ctx.authid, "latex_keep_message", keepmsg)
        if keepmsg:
            await ctx.reply("I will now keep your message after compilation.")
        else:
            await ctx.reply("I will not keep your message after compilation.")
        return
    elif ctx.flags["colour"] or ctx.flags["color"]:
        colour = ctx.flags["colour"] if ctx.flags["colour"] else ctx.flags["color"]
        if colour.lower() not in colourschemes.keys():
            await ctx.reply("Valid colour schemes are: `{}`".format("`, `".join(colourschemes.keys())))
            return
        await ctx.data.users.set(ctx.authid, "latex_colour", colour)
        await ctx.reply("Your colour scheme has been changed to {}".format(colour))
        return
    elif ctx.flags["alwaysmath"]:
        always = await ctx.data.users.get(ctx.authid, "latex_alwaysmath")
        if always is None:
            always = False
        always = 1 - always
        await ctx.data.users.set(ctx.authid, "latex_alwaysmath", always)
        if always:
            await ctx.reply("`{0}tex` will now render in math mode. You can use `{0}latex` to render normally.".format(ctx.used_prefix))
        else:
            await ctx.reply("`{0}tex` now render latex as usual.".format(ctx.used_prefix))
        return
    elif ctx.flags["allowother"]:
        allowed = await ctx.data.users.get(ctx.authid, "latex_allowother")
        if allowed is None:
            allowed = False
        allowed = 1 - allowed
        await ctx.data.users.set(ctx.authid, "latex_allowother", allowed)
        if allowed:
            await ctx.reply("Other people may now use the reaction to view your message source.")
        else:
            await ctx.reply("Other people may no longer use the reaction to view your message source.")
        return
    elif ctx.flags["name"]:
        showname = await ctx.data.users.get(ctx.authid, "latex_showname")
        if showname is None:
            showname = True
        showname = 1 - showname
        await ctx.data.users.set(ctx.authid, "latex_showname", showname)
        if showname:
            await ctx.reply("Your name is now shown on the output message.")
        else:
            await ctx.reply("Your name is no longer shown on the output message. Note that your user id appears in the name of the output image.")
        return

    # Handle empty input
    if ctx.arg_str == "":
        if ctx.used_cmd_name != ",":
            await ctx.reply("Please give me something to compile! See `{0}help` and `{0}help tex` for usage!".format(ctx.used_prefix))
        return

    # Set the messages compilation flags
    ctx.objs["latex_listening"] = False
    ctx.objs["latex_source_deleted"] = False
    ctx.objs["latex_out_deleted"] = False
    ctx.objs["latex_handled"] = True
    ctx.bot.objects["latex_messages"][ctx.msg.id] = ctx
    ctx.objs["latex_wide"] = (ctx.used_cmd_name == "texw")

    # Compile and send the final output message
    out_msg = await make_latex(ctx)

    # Start the reaction handler
    asyncio.ensure_future(reaction_edit_handler(ctx, out_msg), loop=ctx.bot.loop)

    # Hold the message context in cache for 600 seconds after the last edit or compilation
    if not ctx.objs["latex_source_deleted"]:
        ctx.objs["latex_edit_renew"] = False
        while True:
            await asyncio.sleep(600)
            if not ctx.objs["latex_edit_renew"]:
                break
            ctx.objs["latex_edit_renew"] = False
        ctx.bot.objects["latex_messages"].pop(ctx.msg.id, None)


async def parse_tex(ctx, source):
    """
    Extract the LaTeX source code to compile from a raw incoming message containing LaTeX.
    """
    if "```" in source:
        # TeX source with codeblocks gets treated specially.
        # Only the code in the codeblocks gets rendered.
        # We can assume here, from _is_tex, that there are no foreign codeblocks
        lines = source.splitlines()
        to_compile = []
        in_block = False
        for line in lines:
            if "```" in line:
                splits = line.split("```")
                for split in splits:
                    if in_block and split not in ["", "tex", "latex"]:
                        to_compile.append("{}\\\\".format(split))
                    in_block = not in_block
                if in_block:
                    to_compile.append("\\\\")
                in_block = not in_block
            elif in_block:
                to_compile.append(line)
        source = "\n".join(to_compile)

    # If the message starts and ends with backticks, strip them
    if source.startswith('`') and source.endswith('`'):
        source = source[1:-1]

    # If the message came from automatic recognition, don't change anything
    if ctx.objs["latex_listening"]:
        return source

    # Different compilation commands require different source wrappers
    always = await ctx.bot.data.users.get(ctx.authid, "latex_alwaysmath")
    if ctx.used_cmd_name in ["latex", "texw"] or (ctx.used_cmd_name == "tex" and not always):
        return source
    if ctx.used_cmd_name in ["$", ","] or (ctx.used_cmd_name == "tex" and always):
        return "\\begin{{gather*}}\n{}\n\\end{{gather*}}".format(source.strip(","))
    elif ctx.used_cmd_name == "$$":
        return "$${}$$".format(source)
    elif ctx.used_cmd_name == "align":
        return "\\begin{{align*}}\n{}\n\\end{{align*}}".format(source)
    else:
        return source


async def make_latex(ctx):
    """
    Compile LaTeX, send the output, and handle cleanup
    """
    # Strip the command header off the message if required
    source = ctx.msg.clean_content if ctx.objs["latex_listening"] else ctx.msg.clean_content.partition(ctx.used_cmd_name)[2].strip()
    ctx.objs["latex_source"] = await parse_tex(ctx, source)

    # Compile the source
    error = await texcomp(ctx)
    err_msg = ""

    # Check if the user wants to keep the source message
    keep = await ctx.data.users.get(ctx.authid, "latex_keep_message")
    keep = keep or (keep is None)

    # Make the error message if required
    # If there's no error and the user doesn't want to keep the source, delete it
    if error != "":
        err_msg = "Compile error! Output:\n```\n{}\n```".format(error)
    elif not keep:
        ctx.objs["latex_source_deleted"] = True
        await ctx.del_src()

    ctx.objs["latex_source_msg"] = "```tex\n{}\n```{}".format(ctx.objs["latex_source"], err_msg)
    ctx.objs["latex_del_emoji"] = ctx.bot.objects["emoji_tex_del"]
    ctx.objs["latex_delsource_emoji"] = ctx.bot.objects["emoji_tex_delsource"]
    ctx.objs["latex_show_emoji"] = ctx.bot.objects["emoji_tex_errors" if error else "emoji_tex_show"]

    # Clean up the author's name and store it
    ctx.objs["latex_name"] = "**{}**:\n".format(ctx.author.name.replace("*", "\\*")) if (await ctx.data.users.get(ctx.authid, "latex_showname")) in [None, True] else ""

    # Send the final output, or a failure image if there is no output
    file_name = "tex/staging/{id}/{id}.png".format(id=ctx.authid)
    exists = True if os.path.isfile(file_name) else False
    out_msg = await ctx.reply(file_name=file_name if exists else "tex/failed.png",
                              message="{}{}".format(ctx.objs["latex_name"],
                                                    ("Compile Error! Click the {} reaction for details. (You may edit your message)".format(ctx.objs["latex_show_emoji"])) if error else ""))

    # Remove the output image and clean up
    if exists:
        os.remove(file_name)
    ctx.objs["latex_show"] = 0
    ctx.objs["latex_out_msg"] = out_msg
    return out_msg


async def reaction_edit_handler(ctx, out_msg):
    # Add the control reactions
    try:
        await ctx.bot.add_reaction(out_msg, ctx.objs["latex_del_emoji"])
        await ctx.bot.add_reaction(out_msg, ctx.objs["latex_show_emoji"])
        if not ctx.objs["latex_source_deleted"]:
            await ctx.bot.add_reaction(out_msg, ctx.objs["latex_delsource_emoji"])
    except discord.Forbidden:
        # If we can't react to the message or use external emojis, give up
        return
    allow_other = await ctx.bot.data.users.get(ctx.authid, "latex_allowother")

    # Build a check function to check if a reaction is valid
    def check(reaction, user):
        if user == ctx.me:
            return False
        result = reaction.emoji == ctx.objs["latex_del_emoji"] and user == ctx.author
        result = result or (reaction.emoji == ctx.objs["latex_show_emoji"] and (allow_other or user == ctx.author))
        result = result or (reaction.emoji == ctx.objs["latex_delsource_emoji"] and (user == ctx.author))
        return result

    # Loop around, waiting for valid reactions and handling them if they occur
    while True:
        res = await ctx.bot.wait_for_reaction(message=out_msg,
                                              timeout=300,
                                              check=check)
        if res is None:
            break
        if res.reaction.emoji == ctx.objs["latex_delsource_emoji"]:
            try:
                await ctx.bot.delete_message(ctx.msg)
            except discord.NotFound:
                pass
            except discord.Forbidden:
                pass
            try:
                await ctx.bot.remove_reaction(out_msg, ctx.objs["latex_delsource_emoji"], ctx.me)
                await ctx.bot.remove_reaction(out_msg, ctx.objs["latex_delsource_emoji"], ctx.author)
            except discord.NotFound:
                pass
            except discord.Forbidden:
                pass

        if res.reaction.emoji == ctx.objs["latex_del_emoji"] and res.user == ctx.author:
            await ctx.bot.delete_message(out_msg)
            ctx.objs["latex_out_deleted"] = True
            return
        if res.reaction.emoji == ctx.objs["latex_show_emoji"] and (res.user != ctx.me):
            try:
                await ctx.bot.remove_reaction(out_msg, ctx.objs["latex_show_emoji"], res.user)
            except discord.Forbidden:
                pass
            except discord.NotFound:
                pass
            ctx.objs["latex_show"] = 1 - ctx.objs["latex_show"]
            await ctx.bot.edit_message(out_msg,
                                       "{}{} ".format(ctx.objs["latex_name"], (ctx.objs["latex_source_msg"] if ctx.objs["latex_show"] else "")))

    # Remove the reactions and clean up
    try:
        await ctx.bot.remove_reaction(out_msg, ctx.objs["latex_del_emoji"], ctx.me)
        await ctx.bot.remove_reaction(out_msg, ctx.objs["latex_show_emoji"], ctx.me)
        await ctx.bot.remove_reaction(out_msg, ctx.objs["latex_delsource_emoji"], ctx.me)
    except discord.Forbidden:
        pass
    except discord.NotFound:
        pass
<<<<<<< HEAD
    pass


async def show_config(ctx):
    # Grab the config values
    grab = ["latex_keep_message", "latex_colour", "latex_alwaysmath", "latex_allowother", "latex_showname"]
    grab_names = ["keepmsg", "colour", "alwaysmath", "allowother", "showname"]

    values = []
    for to_grab in grab:
        values.append(await ctx.data.users.get(ctx.authid, to_grab))

    value_lines = []
    value_lines.append("Keeping your message after compilation" if values[0] or values[0] is None else "Deleting your message after compilation")
    value_lines.append("Using colourscheme `{}`".format(values[1] if values[1] is not None else "default"))
    value_lines.append(("`{}tex` renders in mathmode" if values[2] else "`{}tex` renders in textmode").format(ctx.used_prefix))
    value_lines.append("Other uses may view your source and errors" if values[3] else "Other users may not view your source and errors")
    value_lines.append("Your name shows on the compiled output" if values[4] or values[4] is None else "Your name is hidden on the compiled output")

    desc = "**Config Option Values:**\n{}".format(ctx.prop_tabulate(grab_names, value_lines))

    # Initialise the embed
    embed = discord.Embed(title="Personal LaTeX Configuration", color=discord.Colour.light_grey(), description=desc)

    preamble = await ctx.data.users_long.get(ctx.authid, "latex_preamble")
    header = ""
    if not preamble:
        header = "No custom user preamble set, using default preamble."
        preamble = default_preamble
        if ctx.server:
            server_preamble = await ctx.data.servers_long.get(ctx.server.id, "server_latex_preamble")
            if server_preamble:
                header = "No custom user preamble set, using server preamble."
                preamble = server_preamble

    preamble_message = "{}```tex\n{}\n```".format(header, preamble)

    if len(preamble) > 1000:
        temp_file = StringIO()
        temp_file.write(preamble)

        preamble_message = "{}\nSent via direct message".format(header)

        temp_file.seek(0)
        try:
            await ctx.bot.send_file(ctx.author, fp=temp_file, filename="current_preamble.tex", content="Current active preamble")
        except discord.Forbidden:
            preamble_message = "Attempted to send your preamble file by direct message, but couldn't reach you."

    embed.add_field(name="Current preamble", value=preamble_message)

    new_preamble = await ctx.data.users.get(ctx.authid, "limbo_preamble")
    new_preamble_message = "```tex\n{}\n```".format(new_preamble)
    if new_preamble and len(new_preamble) > 1000:
        temp_file = StringIO()
        temp_file.write(new_preamble)

        new_preamble_message = "Sent via direct message"

        temp_file.seek(0)
        try:
            await ctx.bot.send_file(ctx.author, fp=temp_file, filename="new_preamble.tex", content="Preamble awaiting approval.")
        except discord.Forbidden:
            new_preamble_message = "Attempted to send your preamble file by direct message, but couldn't reach you."

    if new_preamble:
        embed.add_field(name="Awaiting approval", value=new_preamble_message, inline=False)

    await ctx.offer_delete(await ctx.reply(embed=embed))


@cmds.cmd("serverpreamble",
          category="Maths",
          short_help="Change the server LaTeX preamble",
          flags=["reset", "replace", "remove"])
@cmds.require("in_server")
@cmds.require("in_server_has_mod")
async def cmd_serverpreamble(ctx):
    """
    Usage:
        {prefix}serverpreamble [code] [--reset] [--replace] [--remove]
    Description:
        Modifies or displays the current server preamble.
        The server preamble is used for compilation when a user in the server has no personal preamble.
        If [code] is provided, adds this to the server preamble, or replaces it with --replace
    Flags:2
        reset::  Resets your preamble to the default.
        replace:: replaces your preamble with this code
        remove:: Removes all lines from your preamble containing the given text.
    """
    if ctx.flags["reset"]:
        await ctx.data.servers_long.set(ctx.server.id, "server_latex_preamble", None)
        await ctx.reply("The server preamble has been reset to the default!")
        return

    current_preamble = await ctx.data.servers_long.get(ctx.server.id, "server_latex_preamble")
    current_preamble = current_preamble if current_preamble else default_preamble

    desc = "```tex\n{}```".format(current_preamble)
    embed = discord.Embed(title="Server LaTeX Configuration", color=discord.Colour.light_grey(), description=desc)
=======
>>>>>>> fec6fecc


<<<<<<< HEAD
            temp_file.seek(0)
            await ctx.offer_delete(await ctx.reply(file_data=temp_file, file_name="server_preamble.tex", message="Current server preamble"))
        else:
            await ctx.offer_delete(await ctx.reply(embed=embed))
        return

    ctx.objs["latex_handled"] = True

    file_name = "preamble.tex"
    if ctx.msg.attachments:
        file_info = ctx.msg.attachments[0]
        async with aiohttp.get(file_info['url']) as r:
            new_preamble = await r.text()
        file_name = file_info['filename']
    else:
        new_preamble = ctx.arg_str

    if not ctx.flags["replace"]:
        new_preamble = "{}\n{}".format(current_preamble, new_preamble)

    if ctx.flags["remove"]:
        if ctx.arg_str not in current_preamble:
            await ctx.reply("Couldn't find this string in any line of the server preamble!")
            return
        new_preamble = "\n".join([line for line in current_preamble.split("\n") if ctx.arg_str not in line])

    await ctx.data.servers_long.set(ctx.server.id, "server_latex_preamble", new_preamble)

    in_file = (len(new_preamble) > 1000)
    if in_file:
        temp_file = StringIO()
        temp_file.write(new_preamble)

    preamble_message = "See file below!" if in_file else "```tex\n{}\n```".format(new_preamble)

    embed = discord.Embed(title="New Server Preamble", color=discord.Colour.blue()) \
        .set_author(name="{} ({})".format(ctx.author, ctx.authid),
                    icon_url=ctx.author.avatar_url) \
        .add_field(name="Preamble", value=preamble_message, inline=False) \
        .add_field(name="Server", value="{} ({})".format(ctx.server.name, ctx.server.id), inline=False) \
        .set_footer(text=datetime.utcnow().strftime("Sent from {} at %-I:%M %p, %d/%m/%Y".format(ctx.server.name if ctx.server else "private message")))

    await ctx.bot.send_message(ctx.bot.objects["preamble_channel"], embed=embed)
    if in_file:
        temp_file.seek(0)
        await ctx.bot.send_file(ctx.bot.objects["preamble_channel"], fp=temp_file, filename=file_name)
    await ctx.reply("Your server preamble has been updated!")


@cmds.cmd("preamble",
          category="Maths",
          short_help="Change how your LaTeX compiles",
          aliases=["texconfig"])
@cmds.execute("flags", flags=["reset", "replace", "add", "a==", "remove", "retract", "d=="])
async def cmd_preamble(ctx):
=======
async def texcomp(ctx):
>>>>>>> fec6fecc
    """
    Put together the final configuration options for the LaTeX compilation, and compile
    """
<<<<<<< HEAD
    user_id = ctx.flags["a"] or ctx.flags["d"]
    if user_id:
        (code, msg) = await cmds.checks["manager_perm"](ctx)
        if code != 0:
            return
        if ctx.flags["a"]:
            new_preamble = await ctx.data.users_long.get(user_id, "limbo_preamble")
            if not new_preamble:
                await ctx.reply("Nothing to approve. Perhaps this preamble was already approved?")
                return
            new_preamble = new_preamble if new_preamble.strip() else default_preamble
            await ctx.data.users_long.set(user_id, "latex_preamble", new_preamble)
            await ctx.reply("The preamble change has been approved.")
        await ctx.data.users_long.set(user_id, "limbo_preamble", "")
        if ctx.flags["d"]:
            await ctx.reply("The preamble change has been denied")
        return

    if ctx.flags["reset"]:
        await ctx.data.users_long.set(ctx.authid, "latex_preamble", None)
        await ctx.data.users_long.set(ctx.authid, "limbo_preamble", "")
        await ctx.reply("Your LaTeX preamble has been reset to the default!")
        return

    if ctx.flags["retract"]:
        await ctx.data.users_long.set(ctx.authid, "limbo_preamble", "")
        await ctx.reply("You have retracted your preamble request.")
        return

    if not ctx.arg_str and not ctx.msg.attachments:
        await show_config(ctx)
        return

    ctx.objs["latex_handled"] = True

    file_name = "preamble.tex"
    if ctx.msg.attachments:
        file_info = ctx.msg.attachments[0]
        async with aiohttp.get(file_info['url']) as r:
            new_preamble = await r.text()
        file_name = file_info['filename']
    else:
        new_preamble = ctx.arg_str

    current_preamble = await ctx.data.users_long.get(ctx.authid, "limbo_preamble")
    if not current_preamble:
        current_preamble = await ctx.data.users_long.get(ctx.authid, "latex_preamble")
        if not current_preamble and ctx.server:
            current_preamble = await ctx.data.servers_long.get(ctx.server.id, "server_latex_preamble")
        if not current_preamble:
            current_preamble = default_preamble

    if not ctx.flags["replace"]:
        new_preamble = "{}\n{}".format(current_preamble, new_preamble)

    if ctx.flags["remove"]:
        # TODO: Fix, Ugly
        if ctx.arg_str not in current_preamble:
            await ctx.reply("Couldn't find this in any line of your preamble!")
            return
        new_preamble = "\n".join([line for line in current_preamble.split("\n") if ctx.arg_str not in line])

    await ctx.data.users_long.set(ctx.authid, "limbo_preamble", new_preamble)

    in_file = (len(new_preamble) > 1000)
    if in_file:
        temp_file = StringIO()
        temp_file.write(new_preamble)

    preamble_message = "See file below!" if in_file else "```tex\n{}\n```".format(new_preamble)

    embed = discord.Embed(title="LaTeX Preamble Request", color=discord.Colour.blue()) \
        .set_author(name="{} ({})".format(ctx.author, ctx.authid),
                    icon_url=ctx.author.avatar_url) \
        .add_field(name="Requested preamble", value=preamble_message, inline=False) \
        .add_field(name="To Approve", value="`{}preamble --a {}`".format(ctx.bot.prefix, ctx.authid), inline=False) \
        .set_footer(text=datetime.utcnow().strftime("Sent from {} at %-I:%M %p, %d/%m/%Y".format(ctx.server.name if ctx.server else "private message")))
    await ctx.bot.send_message(ctx.bot.objects["preamble_channel"], ctx.authid, embed=embed)
    if in_file:
        temp_file.seek(0)
        await ctx.bot.send_file(ctx.bot.objects["preamble_channel"], fp=temp_file, filename=file_name)
    await ctx.reply("Your new preamble has been sent to the bot managers for review!\n Use `{0.used_prefix}preamble --retract` to retract your preamble.".format(ctx))


async def texcomp(ctx):
    fn = "tex/{}.tex".format(ctx.authid)
    shutil.copy('tex/preamble.tex', fn)

    preamble = await ctx.data.users_long.get(ctx.authid, "latex_preamble")
    if not preamble and ctx.server:
        preamble = await ctx.data.servers_long.get(ctx.server.id, "server_latex_preamble")
    if not preamble:
        preamble = default_preamble

    with open(fn, 'w') as work:
        work.write(header + preamble)
        work.write('\n' + '\\begin{document}' + '\n')
        work.write(ctx.objs["latex_source"])
        work.write('\n' + '\\end{document}' + '\n')
        work.close()
=======
    source = ctx.objs["latex_source"]
    preamble = await ctx.get_preamble()
>>>>>>> fec6fecc
    colour = await ctx.data.users.get(ctx.authid, "latex_colour")
    colour = colour if colour else "default"
    wide = ctx.objs.get("latex_wide", False)

    return await ctx.makeTeX(source, ctx.authid, preamble, colour, pad=not wide)


async def register_tex_listeners(bot):
    bot.objects["user_tex_listeners"] = set([str(userid) for userid in await bot.data.users.find("tex_listening", True, read=True)])
    bot.objects["server_tex_listeners"] = {}
    for serverid in await bot.data.servers.find("latex_listen_enabled", True, read=True):
        channels = await bot.data.servers.get(serverid, "maths_channels")
        bot.objects["server_tex_listeners"][str(serverid)] = channels if channels else []
    bot.objects["latex_messages"] = {}
    await bot.log("Loaded {} user tex listeners and {} server tex listeners.".format(len(bot.objects["user_tex_listeners"]), len(bot.objects["server_tex_listeners"])))


async def tex_listener(ctx):
    # Handle exit conditions
    if ctx.author.bot and int(ctx.authid) not in ctx.bot.bot_conf.getintlist("whitelisted_bots"):
        # No listening to non whitelisted bots
        return
    if "ready" not in ctx.bot.objects or not ctx.bot.objects["ready"]:
        # If we aren't initialised, fail silently
        return
    if "latex_handled" in ctx.objs and ctx.objs["latex_handled"]:
        # Message context already has had any latex processed
        return
    if ctx.server and (ctx.authid not in ctx.bot.objects["user_tex_listeners"]) and (ctx.server.id not in ctx.bot.objects["server_tex_listeners"]):
        # We are in a server, the user is not a listener, and the server is not a listener
        return
    if not _is_tex(ctx.msg):
        # The message doesn't contain any tex anyway
        return
    if ctx.server and (ctx.server.id in ctx.bot.objects["server_tex_listeners"]) and ctx.bot.objects["server_tex_listeners"][ctx.server.id] and not (ctx.ch.id in ctx.bot.objects["server_tex_listeners"][ctx.server.id]):
        # The current channel isn't in the list of math channels for the server
        return

    # Log the listening tex message
    if ctx.server:
        await ctx.bot.log("Recieved the following listening tex message from \"{ctx.author.name}\" in server \"{ctx.server.name}\":\n{ctx.cntnt}".format(ctx=ctx))
    else:
        await ctx.bot.log("Recieved the following listening tex message from \"{ctx.author.name}\" in DMS:\n{ctx.cntnt}".format(ctx=ctx))

    # Set the LaTeX compilation flags
    ctx.objs["latex_handled"] = True
    ctx.objs["latex_listening"] = True
    ctx.objs["latex_source_deleted"] = False
    ctx.objs["latex_out_deleted"] = False
    ctx.bot.objects["latex_messages"][ctx.msg.id] = ctx

    # Generate the LaTeX
    out_msg = await make_latex(ctx)

    ctx.objs["latex_out_msg"] = out_msg

    # Start the reaction handler
    asyncio.ensure_future(reaction_edit_handler(ctx, out_msg), loop=ctx.bot.loop)
    if not ctx.objs["latex_source_deleted"]:
        ctx.objs["latex_edit_renew"] = False
        while True:
            await asyncio.sleep(600)
            if not ctx.objs["latex_edit_renew"]:
                break
            ctx.objs["latex_edit_renew"] = False
        ctx.bot.objects["latex_messages"].pop(ctx.msg.id, None)


async def tex_edit_listener(bot, before, after):
    if before.id not in bot.objects["latex_messages"]:
        ctx = MCtx(bot=bot, message=after)
        await tex_listener(ctx)
        return
    ctx = bot.objects["latex_messages"][before.id]
    ctx.objs["latex_edit_renew"] = True
    ctx.msg = after

    old_out_msg = ctx.objs["latex_out_msg"] if "latex_out_msg" in ctx.objs else None
    if old_out_msg:
        try:
            await ctx.bot.delete_message(old_out_msg)
        except discord.NotFound:
            pass
    out_msg = await make_latex(ctx)
    asyncio.ensure_future(reaction_edit_handler(ctx, out_msg), loop=ctx.bot.loop)


def load_into(bot):
    bot.data.users.ensure_exists("tex_listening", "latex_keepmsg", "latex_colour", "latex_alwaysmath", "latex_allowother", "latex_showname", shared=False)
    bot.data.users_long.ensure_exists("latex_preamble", "limbo_preamble", shared=True)
    bot.data.servers.ensure_exists("maths_channels", "latex_listen_enabled", shared=False)
    bot.data.servers_long.ensure_exists("server_latex_preamble", shared=True)

    bot.add_after_event("ready", register_tex_listeners)
    bot.add_after_event("message_edit", tex_edit_listener)
    bot.after_ctx_message(tex_listener)<|MERGE_RESOLUTION|>--- conflicted
+++ resolved
@@ -522,278 +522,14 @@
         pass
     except discord.NotFound:
         pass
-<<<<<<< HEAD
-    pass
-
-
-async def show_config(ctx):
-    # Grab the config values
-    grab = ["latex_keep_message", "latex_colour", "latex_alwaysmath", "latex_allowother", "latex_showname"]
-    grab_names = ["keepmsg", "colour", "alwaysmath", "allowother", "showname"]
-
-    values = []
-    for to_grab in grab:
-        values.append(await ctx.data.users.get(ctx.authid, to_grab))
-
-    value_lines = []
-    value_lines.append("Keeping your message after compilation" if values[0] or values[0] is None else "Deleting your message after compilation")
-    value_lines.append("Using colourscheme `{}`".format(values[1] if values[1] is not None else "default"))
-    value_lines.append(("`{}tex` renders in mathmode" if values[2] else "`{}tex` renders in textmode").format(ctx.used_prefix))
-    value_lines.append("Other uses may view your source and errors" if values[3] else "Other users may not view your source and errors")
-    value_lines.append("Your name shows on the compiled output" if values[4] or values[4] is None else "Your name is hidden on the compiled output")
-
-    desc = "**Config Option Values:**\n{}".format(ctx.prop_tabulate(grab_names, value_lines))
-
-    # Initialise the embed
-    embed = discord.Embed(title="Personal LaTeX Configuration", color=discord.Colour.light_grey(), description=desc)
-
-    preamble = await ctx.data.users_long.get(ctx.authid, "latex_preamble")
-    header = ""
-    if not preamble:
-        header = "No custom user preamble set, using default preamble."
-        preamble = default_preamble
-        if ctx.server:
-            server_preamble = await ctx.data.servers_long.get(ctx.server.id, "server_latex_preamble")
-            if server_preamble:
-                header = "No custom user preamble set, using server preamble."
-                preamble = server_preamble
-
-    preamble_message = "{}```tex\n{}\n```".format(header, preamble)
-
-    if len(preamble) > 1000:
-        temp_file = StringIO()
-        temp_file.write(preamble)
-
-        preamble_message = "{}\nSent via direct message".format(header)
-
-        temp_file.seek(0)
-        try:
-            await ctx.bot.send_file(ctx.author, fp=temp_file, filename="current_preamble.tex", content="Current active preamble")
-        except discord.Forbidden:
-            preamble_message = "Attempted to send your preamble file by direct message, but couldn't reach you."
-
-    embed.add_field(name="Current preamble", value=preamble_message)
-
-    new_preamble = await ctx.data.users.get(ctx.authid, "limbo_preamble")
-    new_preamble_message = "```tex\n{}\n```".format(new_preamble)
-    if new_preamble and len(new_preamble) > 1000:
-        temp_file = StringIO()
-        temp_file.write(new_preamble)
-
-        new_preamble_message = "Sent via direct message"
-
-        temp_file.seek(0)
-        try:
-            await ctx.bot.send_file(ctx.author, fp=temp_file, filename="new_preamble.tex", content="Preamble awaiting approval.")
-        except discord.Forbidden:
-            new_preamble_message = "Attempted to send your preamble file by direct message, but couldn't reach you."
-
-    if new_preamble:
-        embed.add_field(name="Awaiting approval", value=new_preamble_message, inline=False)
-
-    await ctx.offer_delete(await ctx.reply(embed=embed))
-
-
-@cmds.cmd("serverpreamble",
-          category="Maths",
-          short_help="Change the server LaTeX preamble",
-          flags=["reset", "replace", "remove"])
-@cmds.require("in_server")
-@cmds.require("in_server_has_mod")
-async def cmd_serverpreamble(ctx):
-    """
-    Usage:
-        {prefix}serverpreamble [code] [--reset] [--replace] [--remove]
-    Description:
-        Modifies or displays the current server preamble.
-        The server preamble is used for compilation when a user in the server has no personal preamble.
-        If [code] is provided, adds this to the server preamble, or replaces it with --replace
-    Flags:2
-        reset::  Resets your preamble to the default.
-        replace:: replaces your preamble with this code
-        remove:: Removes all lines from your preamble containing the given text.
-    """
-    if ctx.flags["reset"]:
-        await ctx.data.servers_long.set(ctx.server.id, "server_latex_preamble", None)
-        await ctx.reply("The server preamble has been reset to the default!")
-        return
-
-    current_preamble = await ctx.data.servers_long.get(ctx.server.id, "server_latex_preamble")
-    current_preamble = current_preamble if current_preamble else default_preamble
-
-    desc = "```tex\n{}```".format(current_preamble)
-    embed = discord.Embed(title="Server LaTeX Configuration", color=discord.Colour.light_grey(), description=desc)
-=======
->>>>>>> fec6fecc
-
-
-<<<<<<< HEAD
-            temp_file.seek(0)
-            await ctx.offer_delete(await ctx.reply(file_data=temp_file, file_name="server_preamble.tex", message="Current server preamble"))
-        else:
-            await ctx.offer_delete(await ctx.reply(embed=embed))
-        return
-
-    ctx.objs["latex_handled"] = True
-
-    file_name = "preamble.tex"
-    if ctx.msg.attachments:
-        file_info = ctx.msg.attachments[0]
-        async with aiohttp.get(file_info['url']) as r:
-            new_preamble = await r.text()
-        file_name = file_info['filename']
-    else:
-        new_preamble = ctx.arg_str
-
-    if not ctx.flags["replace"]:
-        new_preamble = "{}\n{}".format(current_preamble, new_preamble)
-
-    if ctx.flags["remove"]:
-        if ctx.arg_str not in current_preamble:
-            await ctx.reply("Couldn't find this string in any line of the server preamble!")
-            return
-        new_preamble = "\n".join([line for line in current_preamble.split("\n") if ctx.arg_str not in line])
-
-    await ctx.data.servers_long.set(ctx.server.id, "server_latex_preamble", new_preamble)
-
-    in_file = (len(new_preamble) > 1000)
-    if in_file:
-        temp_file = StringIO()
-        temp_file.write(new_preamble)
-
-    preamble_message = "See file below!" if in_file else "```tex\n{}\n```".format(new_preamble)
-
-    embed = discord.Embed(title="New Server Preamble", color=discord.Colour.blue()) \
-        .set_author(name="{} ({})".format(ctx.author, ctx.authid),
-                    icon_url=ctx.author.avatar_url) \
-        .add_field(name="Preamble", value=preamble_message, inline=False) \
-        .add_field(name="Server", value="{} ({})".format(ctx.server.name, ctx.server.id), inline=False) \
-        .set_footer(text=datetime.utcnow().strftime("Sent from {} at %-I:%M %p, %d/%m/%Y".format(ctx.server.name if ctx.server else "private message")))
-
-    await ctx.bot.send_message(ctx.bot.objects["preamble_channel"], embed=embed)
-    if in_file:
-        temp_file.seek(0)
-        await ctx.bot.send_file(ctx.bot.objects["preamble_channel"], fp=temp_file, filename=file_name)
-    await ctx.reply("Your server preamble has been updated!")
-
-
-@cmds.cmd("preamble",
-          category="Maths",
-          short_help="Change how your LaTeX compiles",
-          aliases=["texconfig"])
-@cmds.execute("flags", flags=["reset", "replace", "add", "a==", "remove", "retract", "d=="])
-async def cmd_preamble(ctx):
-=======
+
+
 async def texcomp(ctx):
->>>>>>> fec6fecc
     """
     Put together the final configuration options for the LaTeX compilation, and compile
     """
-<<<<<<< HEAD
-    user_id = ctx.flags["a"] or ctx.flags["d"]
-    if user_id:
-        (code, msg) = await cmds.checks["manager_perm"](ctx)
-        if code != 0:
-            return
-        if ctx.flags["a"]:
-            new_preamble = await ctx.data.users_long.get(user_id, "limbo_preamble")
-            if not new_preamble:
-                await ctx.reply("Nothing to approve. Perhaps this preamble was already approved?")
-                return
-            new_preamble = new_preamble if new_preamble.strip() else default_preamble
-            await ctx.data.users_long.set(user_id, "latex_preamble", new_preamble)
-            await ctx.reply("The preamble change has been approved.")
-        await ctx.data.users_long.set(user_id, "limbo_preamble", "")
-        if ctx.flags["d"]:
-            await ctx.reply("The preamble change has been denied")
-        return
-
-    if ctx.flags["reset"]:
-        await ctx.data.users_long.set(ctx.authid, "latex_preamble", None)
-        await ctx.data.users_long.set(ctx.authid, "limbo_preamble", "")
-        await ctx.reply("Your LaTeX preamble has been reset to the default!")
-        return
-
-    if ctx.flags["retract"]:
-        await ctx.data.users_long.set(ctx.authid, "limbo_preamble", "")
-        await ctx.reply("You have retracted your preamble request.")
-        return
-
-    if not ctx.arg_str and not ctx.msg.attachments:
-        await show_config(ctx)
-        return
-
-    ctx.objs["latex_handled"] = True
-
-    file_name = "preamble.tex"
-    if ctx.msg.attachments:
-        file_info = ctx.msg.attachments[0]
-        async with aiohttp.get(file_info['url']) as r:
-            new_preamble = await r.text()
-        file_name = file_info['filename']
-    else:
-        new_preamble = ctx.arg_str
-
-    current_preamble = await ctx.data.users_long.get(ctx.authid, "limbo_preamble")
-    if not current_preamble:
-        current_preamble = await ctx.data.users_long.get(ctx.authid, "latex_preamble")
-        if not current_preamble and ctx.server:
-            current_preamble = await ctx.data.servers_long.get(ctx.server.id, "server_latex_preamble")
-        if not current_preamble:
-            current_preamble = default_preamble
-
-    if not ctx.flags["replace"]:
-        new_preamble = "{}\n{}".format(current_preamble, new_preamble)
-
-    if ctx.flags["remove"]:
-        # TODO: Fix, Ugly
-        if ctx.arg_str not in current_preamble:
-            await ctx.reply("Couldn't find this in any line of your preamble!")
-            return
-        new_preamble = "\n".join([line for line in current_preamble.split("\n") if ctx.arg_str not in line])
-
-    await ctx.data.users_long.set(ctx.authid, "limbo_preamble", new_preamble)
-
-    in_file = (len(new_preamble) > 1000)
-    if in_file:
-        temp_file = StringIO()
-        temp_file.write(new_preamble)
-
-    preamble_message = "See file below!" if in_file else "```tex\n{}\n```".format(new_preamble)
-
-    embed = discord.Embed(title="LaTeX Preamble Request", color=discord.Colour.blue()) \
-        .set_author(name="{} ({})".format(ctx.author, ctx.authid),
-                    icon_url=ctx.author.avatar_url) \
-        .add_field(name="Requested preamble", value=preamble_message, inline=False) \
-        .add_field(name="To Approve", value="`{}preamble --a {}`".format(ctx.bot.prefix, ctx.authid), inline=False) \
-        .set_footer(text=datetime.utcnow().strftime("Sent from {} at %-I:%M %p, %d/%m/%Y".format(ctx.server.name if ctx.server else "private message")))
-    await ctx.bot.send_message(ctx.bot.objects["preamble_channel"], ctx.authid, embed=embed)
-    if in_file:
-        temp_file.seek(0)
-        await ctx.bot.send_file(ctx.bot.objects["preamble_channel"], fp=temp_file, filename=file_name)
-    await ctx.reply("Your new preamble has been sent to the bot managers for review!\n Use `{0.used_prefix}preamble --retract` to retract your preamble.".format(ctx))
-
-
-async def texcomp(ctx):
-    fn = "tex/{}.tex".format(ctx.authid)
-    shutil.copy('tex/preamble.tex', fn)
-
-    preamble = await ctx.data.users_long.get(ctx.authid, "latex_preamble")
-    if not preamble and ctx.server:
-        preamble = await ctx.data.servers_long.get(ctx.server.id, "server_latex_preamble")
-    if not preamble:
-        preamble = default_preamble
-
-    with open(fn, 'w') as work:
-        work.write(header + preamble)
-        work.write('\n' + '\\begin{document}' + '\n')
-        work.write(ctx.objs["latex_source"])
-        work.write('\n' + '\\end{document}' + '\n')
-        work.close()
-=======
     source = ctx.objs["latex_source"]
     preamble = await ctx.get_preamble()
->>>>>>> fec6fecc
     colour = await ctx.data.users.get(ctx.authid, "latex_colour")
     colour = colour if colour else "default"
     wide = ctx.objs.get("latex_wide", False)
