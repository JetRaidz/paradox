import discord
import asyncio
import os


from contextBot.Context import MessageContext as MCtx

from tex_config import show_config
from tex_compile import colourschemes

from paraCH import paraCH

cmds = paraCH()

"""
Commands and handlers for LaTeX compilation, both manual and automatic.

Commands provided:
    texlisten:
        Toggles a user-setting for global tex recognition
    tex:
        Manually render LaTeX and configure rendering settings.

Handlers:
    tex_edit_listener:
        Listens to edited messages for automatic tex (re)compilation
    tex_listener:
        Listens to all new messages for automatic tex compilation

Initialisation:
    register_tex_listeners:
        Add all users and servers with tex listening enabled to bot objects

Bot Objects:
    user_tex_listeners: set of user id strings
    server_tex_listeners: dictionary of lists of math channel ids, indexed by server id
    latex_messages: dictionary of Contexts, indexed by message ids

User data:
    tex_listening: bool
        (app specific, user configured)
        Whether the user has global tex listening enabled
    latex_keepmsg: bool
        (app specific, user configured)
        Whether the latex source message will be deleted after compilation
    latex_colour: string
        (app specific, user configured)
        The background colour for compiled LaTeX output
    latex_alwaysmath: bool
        (app specific, user configured)
        Whether the `tex` command should render in paragraph or math mode
    latex_allowother: bool
        (app specific, user configured)
        Whether other users are allowed to use the showtex reaction on compiled output
    latex_showname: bool
        (app specific, user configured)
        Whether the user's name should be shown on the output
    latex_preamble: string
        (app independent, user configured)
        The preamble used in LaTeX compilation
    limbo-preamble: string
        (app independent, user configured)
        A preamble submitted by the user which is awaiting approval

Server data:
    maths_channels: list of channel ids
        (app specific, admin configured)
        The channels with automatic latex recognition enabled
    latex_listen_enabled: bool
        (app specific, admin configured)
        Whether automatic latex recognition is enabled at all
"""


@cmds.cmd("texlisten",
          category="Maths",
          short_help="Turns on listening to your LaTeX",
          aliases=["tl"])
async def cmd_texlisten(ctx):
    """
    Usage:
        {prefix}texlisten
    Description:
        Toggles listening to messages you post looking for tex.
        When tex is found, compiles it and replies to you.
    """
    listening = await ctx.data.users.get(ctx.authid, "tex_listening")

    # Add or remove the user from the current user tex listeners, and update the db entry
    if listening:
        ctx.bot.objects["user_tex_listeners"].discard(ctx.authid)
        await ctx.data.users.set(ctx.authid, "tex_listening", False)
        await ctx.reply("I have stopped listening to your tex.")
    else:
        ctx.bot.objects["user_tex_listeners"].add(ctx.authid)
        await ctx.data.users.set(ctx.authid, "tex_listening", True)
        await ctx.reply("I am now listening to your tex.")


def _is_tex(msg):
    """
    Helper to check whether an incoming or edited message contains LaTeX source code.
    """
    content = msg.clean_content
    is_tex = False

    # Check if there are an even number of dollar signs
    is_tex = is_tex or (("$" in content) and
                        1 - (content.count("$") % 2) and
                        content.strip("$"))

    # Check if it contains the start of an environment
    is_tex = is_tex or ("\\begin{" in content)

    # Check if it contains the \[ \] or \( \) math modes
    is_tex = is_tex or ("\\[" in content and "\\]" in content)
    is_tex = is_tex or ("\\(" in content and "\\)" in content)

    # If a non-latex code block exists, the message probably isn't LaTeX
    if is_tex and "```" in content and not any(word in content for word in ["```tex", "```latex", "```\n"]):
        # Check whether every such code block is a one liner, or has a space in the syntax field
        lines = content.splitlines()
        if not all(1 - line.count("```") % 2 or " " in line or line == "```" for line in lines if "```" in line):
            is_tex = False

    return is_tex


@cmds.cmd("tex",
          category="Maths",
          short_help="Renders LaTeX code",
          aliases=[",", "$", "$$", "align", "latex", "texw"])
@cmds.execute("flags", flags=["config", "keepmsg", "color==", "colour==", "alwaysmath", "allowother", "name"])
async def cmd_tex(ctx):
    """
    Usage:
        {prefix}tex <code>
        {prefix}, <code>
        {prefix}$ <equation>
        {prefix}$$ <displayeqn>
        {prefix}align <align block>
        {prefix}tex --colour white | black | grey | dark
    Description:
        Renders and displays LaTeX code.

        Using $ or , instead of tex compiles
        \\begin{{gather*}}<code>\\end{{gather*}}
        (You can treat this as a display equation with centering where \\\\ works.)

        Using $$ instead of tex compiles
        $$<code>$$.

        Using align instead of tex compiles
        \\begin{{align*}}<code>\\end{{align*}}.

        Use the reactions to delete the message and show your code, respectively.
    Flags:10
        config:: Shows you your current config.
        colour:: Changes your colourscheme. Run this as `--colour show` to see valid schemes
        keepmsg:: Toggles whether I delete your source message or not.
        alwaysmath:: Toggles whether {prefix}tex always renders in math mode.
        allowother:: Toggles whether other users may use the reaction to show your message source.
        name:: Toggles whether your name appears on the output message. Note the name of the image is your userid.
    Examples:
        {prefix}tex This is a fraction: $\\frac{{1}}{{2}}$
        {prefix}$ \\int^\\infty_0 f(x)~dx
        {prefix}$$ \\bmqty{{1 & 0 & 0\\\\ 0 & 1 & 0\\\\ 0 & 0 & 1}}
        {prefix}align a &= b\\\\ c &= d
        {prefix}tex --colour grey
    """
    if ctx.flags["config"]:
        await show_config(ctx)
        return
    elif ctx.flags["keepmsg"]:
        keepmsg = await ctx.data.users.get(ctx.authid, "latex_keep_message")
        if keepmsg is None:
            keepmsg = True
        keepmsg = 1 - keepmsg
        await ctx.data.users.set(ctx.authid, "latex_keep_message", keepmsg)
        if keepmsg:
            await ctx.reply("I will now keep your message after compilation.")
        else:
            await ctx.reply("I will not keep your message after compilation.")
        return
    elif ctx.flags["colour"] or ctx.flags["color"]:
        colour = ctx.flags["colour"] if ctx.flags["colour"] else ctx.flags["color"]
        if colour.lower() not in colourschemes.keys():
            await ctx.reply("Valid colour schemes are: `{}`".format("`, `".join(colourschemes.keys())))
            return
        await ctx.data.users.set(ctx.authid, "latex_colour", colour)
        await ctx.reply("Your colour scheme has been changed to {}".format(colour))
        return
    elif ctx.flags["alwaysmath"]:
        always = await ctx.data.users.get(ctx.authid, "latex_alwaysmath")
        if always is None:
            always = False
        always = 1 - always
        await ctx.data.users.set(ctx.authid, "latex_alwaysmath", always)
        if always:
            await ctx.reply("`{0}tex` will now render in math mode. You can use `{0}latex` to render normally.".format(ctx.used_prefix))
        else:
            await ctx.reply("`{0}tex` now render latex as usual.".format(ctx.used_prefix))
        return
    elif ctx.flags["allowother"]:
        allowed = await ctx.data.users.get(ctx.authid, "latex_allowother")
        if allowed is None:
            allowed = False
        allowed = 1 - allowed
        await ctx.data.users.set(ctx.authid, "latex_allowother", allowed)
        if allowed:
            await ctx.reply("Other people may now use the reaction to view your message source.")
        else:
            await ctx.reply("Other people may no longer use the reaction to view your message source.")
        return
    elif ctx.flags["name"]:
        showname = await ctx.data.users.get(ctx.authid, "latex_showname")
        if showname is None:
            showname = True
        showname = 1 - showname
        await ctx.data.users.set(ctx.authid, "latex_showname", showname)
        if showname:
            await ctx.reply("Your name is now shown on the output message.")
        else:
            await ctx.reply("Your name is no longer shown on the output message. Note that your user id appears in the name of the output image.")
        return

    # Handle empty input
    if ctx.arg_str == "":
        if ctx.used_cmd_name != ",":
            await ctx.reply("Please give me something to compile! See `{0}help` and `{0}help tex` for usage!".format(ctx.used_prefix))
        return

    # Set the messages compilation flags
    ctx.objs["latex_listening"] = False
    ctx.objs["latex_source_deleted"] = False
    ctx.objs["latex_out_deleted"] = False
    ctx.objs["latex_handled"] = True
    ctx.bot.objects["latex_messages"][ctx.msg.id] = ctx
    ctx.objs["latex_wide"] = (ctx.used_cmd_name == "texw")

    # Compile and send the final output message
    out_msg = await make_latex(ctx)

    # Start the reaction handler
    asyncio.ensure_future(reaction_edit_handler(ctx, out_msg), loop=ctx.bot.loop)

    # Hold the message context in cache for 600 seconds after the last edit or compilation
    if not ctx.objs["latex_source_deleted"]:
        ctx.objs["latex_edit_renew"] = False
        while True:
            await asyncio.sleep(600)
            if not ctx.objs["latex_edit_renew"]:
                break
            ctx.objs["latex_edit_renew"] = False
        ctx.bot.objects["latex_messages"].pop(ctx.msg.id, None)


async def parse_tex(ctx, source):
    """
    Extract the LaTeX source code to compile from a raw incoming message containing LaTeX.
    """
    if "```" in source:
        # TeX source with codeblocks gets treated specially.
        # Only the code in the codeblocks gets rendered.
        # We can assume here, from _is_tex, that there are no foreign codeblocks
        lines = source.splitlines()
        to_compile = []
        in_block = False
        for line in lines:
            if "```" in line:
                splits = line.split("```")
                for split in splits:
                    if in_block and split not in ["", "tex", "latex"]:
                        to_compile.append("{}\\\\".format(split))
                    in_block = not in_block
                if in_block:
                    to_compile.append("\\\\")
                in_block = not in_block
            elif in_block:
                to_compile.append(line)
        source = "\n".join(to_compile)

    # If the message starts and ends with backticks, strip them
    if source.startswith('`') and source.endswith('`'):
        source = source[1:-1]

    # If the message came from automatic recognition, don't change anything
    if ctx.objs["latex_listening"]:
        return source

    # Different compilation commands require different source wrappers
    always = await ctx.bot.data.users.get(ctx.authid, "latex_alwaysmath")
    if ctx.used_cmd_name in ["latex", "texw"] or (ctx.used_cmd_name == "tex" and not always):
        return source
    if ctx.used_cmd_name in ["$", ","] or (ctx.used_cmd_name == "tex" and always):
        return "\\begin{{gather*}}\n{}\n\\end{{gather*}}".format(source.strip(","))
    elif ctx.used_cmd_name == "$$":
        return "$${}$$".format(source)
    elif ctx.used_cmd_name == "align":
        return "\\begin{{align*}}\n{}\n\\end{{align*}}".format(source)
    else:
        return source


async def make_latex(ctx):
    """
    Compile LaTeX, send the output, and handle cleanup
    """
    # Strip the command header off the message if required
    source = ctx.msg.clean_content if ctx.objs["latex_listening"] else ctx.msg.clean_content.partition(ctx.used_cmd_name)[2].strip()
    ctx.objs["latex_source"] = await parse_tex(ctx, source)

    # Compile the source
    error = await texcomp(ctx)
    err_msg = ""

    # Check if the user wants to keep the source message
    keep = await ctx.data.users.get(ctx.authid, "latex_keep_message")
    keep = keep or (keep is None)

    # Make the error message if required
    # If there's no error and the user doesn't want to keep the source, delete it
    if error != "":
        err_msg = "Compile error! Output:\n```\n{}\n```".format(error)
    elif not keep:
        ctx.objs["latex_source_deleted"] = True
        await ctx.del_src()

    ctx.objs["latex_source_msg"] = "```tex\n{}\n```{}".format(ctx.objs["latex_source"], err_msg)
    ctx.objs["latex_del_emoji"] = ctx.bot.objects["emoji_tex_del"]
    ctx.objs["latex_delsource_emoji"] = ctx.bot.objects["emoji_tex_delsource"]
    ctx.objs["latex_show_emoji"] = ctx.bot.objects["emoji_tex_errors" if error else "emoji_tex_show"]

    # Clean up the author's name and store it
    ctx.objs["latex_name"] = "**{}**:\n".format(ctx.author.name.replace("*", "\\*")) if (await ctx.data.users.get(ctx.authid, "latex_showname")) in [None, True] else ""

    # Send the final output, or a failure image if there is no output
    file_name = "tex/staging/{id}/{id}.png".format(id=ctx.authid)
    exists = True if os.path.isfile(file_name) else False
    out_msg = await ctx.reply(file_name=file_name if exists else "tex/failed.png",
                              message="{}{}".format(ctx.objs["latex_name"],
                                                    ("Compile Error! Click the {} reaction for details. (You may edit your message)".format(ctx.objs["latex_show_emoji"])) if error else ""))

    # Remove the output image and clean up
    if exists:
        os.remove(file_name)
    ctx.objs["latex_show"] = 0
    ctx.objs["latex_out_msg"] = out_msg
    return out_msg


async def reaction_edit_handler(ctx, out_msg):
    # Add the control reactions
    try:
        await ctx.bot.add_reaction(out_msg, ctx.objs["latex_del_emoji"])
        await ctx.bot.add_reaction(out_msg, ctx.objs["latex_show_emoji"])
        if not ctx.objs["latex_source_deleted"]:
            await ctx.bot.add_reaction(out_msg, ctx.objs["latex_delsource_emoji"])
    except discord.Forbidden:
        # If we can't react to the message or use external emojis, give up
        return
    allow_other = await ctx.bot.data.users.get(ctx.authid, "latex_allowother")

    # Build a check function to check if a reaction is valid
    def check(reaction, user):
        if user == ctx.me:
            return False
        result = reaction.emoji == ctx.objs["latex_del_emoji"] and user == ctx.author
        result = result or (reaction.emoji == ctx.objs["latex_show_emoji"] and (allow_other or user == ctx.author))
        result = result or (reaction.emoji == ctx.objs["latex_delsource_emoji"] and (user == ctx.author))
        return result

    # Loop around, waiting for valid reactions and handling them if they occur
    while True:
        res = await ctx.bot.wait_for_reaction(message=out_msg,
                                              timeout=300,
                                              check=check)
        if res is None:
            break
        if res.reaction.emoji == ctx.objs["latex_delsource_emoji"]:
            try:
                await ctx.bot.delete_message(ctx.msg)
            except discord.NotFound:
                pass
            except discord.Forbidden:
                pass
            try:
                await ctx.bot.remove_reaction(out_msg, ctx.objs["latex_delsource_emoji"], ctx.me)
                await ctx.bot.remove_reaction(out_msg, ctx.objs["latex_delsource_emoji"], ctx.author)
            except discord.NotFound:
                pass
            except discord.Forbidden:
                pass

        if res.reaction.emoji == ctx.objs["latex_del_emoji"] and res.user == ctx.author:
            await ctx.bot.delete_message(out_msg)
            ctx.objs["latex_out_deleted"] = True
            return
        if res.reaction.emoji == ctx.objs["latex_show_emoji"] and (res.user != ctx.me):
            try:
                await ctx.bot.remove_reaction(out_msg, ctx.objs["latex_show_emoji"], res.user)
            except discord.Forbidden:
                pass
            except discord.NotFound:
                pass
            ctx.objs["latex_show"] = 1 - ctx.objs["latex_show"]
            await ctx.bot.edit_message(out_msg,
                                       "{}{} ".format(ctx.objs["latex_name"], (ctx.objs["latex_source_msg"] if ctx.objs["latex_show"] else "")))

    # Remove the reactions and clean up
    try:
        await ctx.bot.remove_reaction(out_msg, ctx.objs["latex_del_emoji"], ctx.me)
        await ctx.bot.remove_reaction(out_msg, ctx.objs["latex_show_emoji"], ctx.me)
        await ctx.bot.remove_reaction(out_msg, ctx.objs["latex_delsource_emoji"], ctx.me)
    except discord.Forbidden:
        pass
    except discord.NotFound:
        pass


async def texcomp(ctx):
    """
    Put together the final configuration options for the LaTeX compilation, and compile
    """
    source = ctx.objs["latex_source"]
    preamble = await ctx.get_preamble()
    colour = await ctx.data.users.get(ctx.authid, "latex_colour")
    colour = colour if colour else "default"
    wide = ctx.objs.get("latex_wide", False)

    return await ctx.makeTeX(source, ctx.authid, preamble, colour, pad=not wide)


async def register_tex_listeners(bot):
    bot.objects["user_tex_listeners"] = set([str(userid) for userid in await bot.data.users.find("tex_listening", True, read=True)])
    bot.objects["server_tex_listeners"] = {}
    for serverid in await bot.data.servers.find("latex_listen_enabled", True, read=True):
        channels = await bot.data.servers.get(serverid, "maths_channels")
        bot.objects["server_tex_listeners"][str(serverid)] = channels if channels else []
    bot.objects["latex_messages"] = {}
    await bot.log("Loaded {} user tex listeners and {} server tex listeners.".format(len(bot.objects["user_tex_listeners"]), len(bot.objects["server_tex_listeners"])))


async def tex_listener(ctx):
    # Handle exit conditions
    if ctx.author.bot and int(ctx.authid) not in ctx.bot.bot_conf.getintlist("whitelisted_bots"):
        # No listening to non whitelisted bots
        return
    if "ready" not in ctx.bot.objects or not ctx.bot.objects["ready"]:
        # If we aren't initialised, fail silently
        return
    if "latex_handled" in ctx.objs and ctx.objs["latex_handled"]:
        # Message context already has had any latex processed
        return
    if ctx.server and (ctx.authid not in ctx.bot.objects["user_tex_listeners"]) and (ctx.server.id not in ctx.bot.objects["server_tex_listeners"]):
        # We are in a server, the user is not a listener, and the server is not a listener
        return
    if not _is_tex(ctx.msg):
        # The message doesn't contain any tex anyway
        return
    if ctx.server and (ctx.server.id in ctx.bot.objects["server_tex_listeners"]) and ctx.bot.objects["server_tex_listeners"][ctx.server.id] and not (ctx.ch.id in ctx.bot.objects["server_tex_listeners"][ctx.server.id]):
        # The current channel isn't in the list of math channels for the server
        return
<<<<<<< HEAD
    try:
        await ctx.bot.log("Recieved the following listening tex message from \"{ctx.author.name}\" in server \"{ctx.server.name}\":\n{ctx.cntnt}".format(ctx=ctx))
    except Exception:
        # Maybe we aren't in a server
        # Maybe we can't talk to the log channel
        # Maybe the universe is ending
        # I'm just going to continue and hope for the best
        pass

=======

    # Log the listening tex message
    if ctx.server:
        await ctx.bot.log("Recieved the following listening tex message from \"{ctx.author.name}\" in server \"{ctx.server.name}\":\n{ctx.cntnt}".format(ctx=ctx))
    else:
        await ctx.bot.log("Recieved the following listening tex message from \"{ctx.author.name}\" in DMS:\n{ctx.cntnt}".format(ctx=ctx))

    # Set the LaTeX compilation flags
>>>>>>> ff95f6ce
    ctx.objs["latex_handled"] = True
    ctx.objs["latex_listening"] = True
    ctx.objs["latex_source_deleted"] = False
    ctx.objs["latex_out_deleted"] = False
    ctx.bot.objects["latex_messages"][ctx.msg.id] = ctx

    # Generate the LaTeX
    out_msg = await make_latex(ctx)

    ctx.objs["latex_out_msg"] = out_msg

    # Start the reaction handler
    asyncio.ensure_future(reaction_edit_handler(ctx, out_msg), loop=ctx.bot.loop)
    if not ctx.objs["latex_source_deleted"]:
        ctx.objs["latex_edit_renew"] = False
        while True:
            await asyncio.sleep(600)
            if not ctx.objs["latex_edit_renew"]:
                break
            ctx.objs["latex_edit_renew"] = False
        ctx.bot.objects["latex_messages"].pop(ctx.msg.id, None)


async def tex_edit_listener(bot, before, after):
    if before.id not in bot.objects["latex_messages"]:
        ctx = MCtx(bot=bot, message=after)
        await tex_listener(ctx)
        return
    ctx = bot.objects["latex_messages"][before.id]
    ctx.objs["latex_edit_renew"] = True
    ctx.msg = after

    old_out_msg = ctx.objs["latex_out_msg"] if "latex_out_msg" in ctx.objs else None
    if old_out_msg:
        try:
            await ctx.bot.delete_message(old_out_msg)
        except discord.NotFound:
            pass
    out_msg = await make_latex(ctx)
    asyncio.ensure_future(reaction_edit_handler(ctx, out_msg), loop=ctx.bot.loop)


def load_into(bot):
    bot.data.users.ensure_exists("tex_listening", "latex_keepmsg", "latex_colour", "latex_alwaysmath", "latex_allowother", "latex_showname", shared=False)
    bot.data.servers.ensure_exists("maths_channels", "latex_listen_enabled", shared=False)

    bot.add_after_event("ready", register_tex_listeners)
    bot.add_after_event("message_edit", tex_edit_listener)
    bot.after_ctx_message(tex_listener)<|MERGE_RESOLUTION|>--- conflicted
+++ resolved
@@ -461,17 +461,6 @@
     if ctx.server and (ctx.server.id in ctx.bot.objects["server_tex_listeners"]) and ctx.bot.objects["server_tex_listeners"][ctx.server.id] and not (ctx.ch.id in ctx.bot.objects["server_tex_listeners"][ctx.server.id]):
         # The current channel isn't in the list of math channels for the server
         return
-<<<<<<< HEAD
-    try:
-        await ctx.bot.log("Recieved the following listening tex message from \"{ctx.author.name}\" in server \"{ctx.server.name}\":\n{ctx.cntnt}".format(ctx=ctx))
-    except Exception:
-        # Maybe we aren't in a server
-        # Maybe we can't talk to the log channel
-        # Maybe the universe is ending
-        # I'm just going to continue and hope for the best
-        pass
-
-=======
 
     # Log the listening tex message
     if ctx.server:
@@ -480,7 +469,6 @@
         await ctx.bot.log("Recieved the following listening tex message from \"{ctx.author.name}\" in DMS:\n{ctx.cntnt}".format(ctx=ctx))
 
     # Set the LaTeX compilation flags
->>>>>>> ff95f6ce
     ctx.objs["latex_handled"] = True
     ctx.objs["latex_listening"] = True
     ctx.objs["latex_source_deleted"] = False
